--- conflicted
+++ resolved
@@ -19,15 +19,7 @@
 * ``FeatureLockException``
 * ``SchemaNotFoundException``
 
-<<<<<<< HEAD
-And a couple that are no longer used:
-
-* ``DefaultFeatureLock``
-* ``DefaultFeatureLockFactory``
-* ``DefaultQuery``
-
-=======
->>>>>>> 536ec102
+
 AbstractDataStore
 ^^^^^^^^^^^^^^^^^
 
@@ -85,7 +77,6 @@
 
 * Projection File
   
-<<<<<<< HEAD
   * ``PrjFileReader``
   * ``WorldFileReader``
   * ``WorldFileWriter``
@@ -114,36 +105,7 @@
 * ``MaxFeaturesFeatureCollection`` / ``MaxFeaturesIterator``
 * ``ReprojectingFeatureCollection`` / ``ReprojectingIterator``
 * ``ReTypingFeatureCollection`` / ``ReTypingIterator``
-=======
-  * PrjFileReader
-  * WorldFileReader
-  * WorldFileWriter
-
-FeatureCollection
-'''''''''''''''''
-
-Lots of abstract and utility classes are available when working with FeatureCollection:
-
-* AbstractFeatureCollection.
-* AbstractFeatureVisitor
-* AdaptorFeatureCollection
-* DecoratingFeatureCollection
-* DecoratingSimpleFeatureCollection
-* DelegateFeatureIterator
-* DelegateSimpleFeatureIterator
-* FilteringSimpleFeatureCollection
-* MaxSimpleFeatureCollection
-* SubFeatureCollection / FilteredIterator
-* SubFeatureList
-
-Feature collections often form a pair with the iterator they use to make contents available:
-* DataFeatureCollection / FeatureWriterIterator / FeatureReaderIterator
-* EmptyFeatureCollection / EmptyIterator
-* FilteringFeatureCollection / FilteringFeatureIterator
-* MaxFeaturesFeatureCollection / MaxFeaturesIterator
-* ReprojectingFeatureCollection / ReprojectingIterator
-* ReTypingFeatureCollection / ReTypingIterator
->>>>>>> 536ec102
+
 
 And the lower level iterator helpers:
 
