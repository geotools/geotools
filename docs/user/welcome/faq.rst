GeoTools FAQ
------------

Q: What is GeoTools ?  
^^^^^^^^^^^^^^^^^^^^^

GeoTools is a free, open source Java geospatial toolkit for working with both vector and raster data. It is made up of a
large number of modules that allow you to:

 * access GIS data in many file formats and spatial databases
 * work with an extensive range of map projections
 * filter and analyze data in terms of spatial and non-spatial attributes
 * compose and display maps with complex styling
 * create and analyze graphs and networks

GeoTools implements specifications of the `Open Geospatial Consortium <http://www.osgeo.org/>`_ including:

 * Simple Features
 * GridCoverage
 * Styled Layer Descriptor
 * Filter Encoding

GeoTools can be readily extended by adding new modules, either for custom applications or as contributions to the
library.

Q: How do I search the archives of the GeoTools mailing lists?
^^^^^^^^^^^^^^^^^^^^^^^^^^^^^^^^^^^^^^^^^^^^^^^^^^^^^^^^^^^^^^

Go to `this page <http://n2.nabble.com/GeoTools-the-java-GIS-toolkit-f1936684.html>`_.

Q: What are the features of the GeoTools Library?
^^^^^^^^^^^^^^^^^^^^^^^^^^^^^^^^^^^^^^^^^^^^^^^^^

That is a hard question to answer as GeoTools is a general purpose geospatial library.

Here is a sample of some of the great features in the library today:

* Supports OGC Grid Coverage implementation
* Coordinate reference system and transformation support
* Symbology using OGC Styled Layer Descriptor (SLD) specification
* Attribute and spatial filters using OGC Filter Encoding specification
* Supports graphs and networks
* Java Topology Suite (JTS) - with support for the OGC Simple Features Specification - used as the geometry model for vector features.
* A stateless, low memory renderer, particularly useful in server-side environments
* Powerful "schema assisted" parsing technology using XML Schema to bind to GML content
* Interact with OGC web services with both Web Map Server and Web Feature Server support
* Open plug-in system allowing you to teach the library additional formats
* Plug-ins for the ImageIO-EXT project allowing GeoTools to read additional raster formats from GDAL

Q: Okay what data formats does GeoTools support?
^^^^^^^^^^^^^^^^^^^^^^^^^^^^^^^^^^^^^^^^^^^^^^^^

GeoTools supports additional formats through the use of plug-ins. You can control the formats supported
by your application by only including the plug-ins you require.

* ``arcgrid`` 
* ``arcsde`` 
* ``db2`` 
* raster formats
  
  * ``geotiff`` 
  * ``grassraster`` 
  * ``gtopo30`` 
  * ``image``  - world plus image files using common image formats such as JPEG, TIFF, GIF and PNG
  * ``imageio-ext-gdal`` (allows access to additional GDAL formats thanks to the ImageIO project)
  * ``imagemoasaic`` 
  * ``imagepyramid`` 
  * ``JP2K`` 
  
* Database ``gt-jdbc-ng`` `` support
  
  * ``h2`` 
  * ``mysql`` 
  * ``oracle`` 
  * ``postgis`` 
  * ``spatialite`` 
  * ``sqlserver`` 

* ``postgis`` 
* ``property``  - simple text file format often used for testing
* ``shapefile`` 

Perhaps one of the unsupported modules or plugins may have what you need. These modules
are supplied by the community and do not yet meet the quality expected by the library:

There are also some "unsupported" formats that are either popular or under development:

<<<<<<< HEAD
* ``app-schema`` - allows the remapping and combining of one or more data sources into a provided application schema
* ``dfx`` 
* ``edigeo`` 
* ``geojson`` 
* ``wfs`` 
=======
* dfx
* geojson
* wfs
>>>>>>> 536ec102

The current authoritative list of plugins is of course the source code: 

* https://github.com/geotools/geotools/tree/master/modules/plugin
* https://github.com/geotools/geotools/tree/master/modules/unsupported

GeoTools versions
^^^^^^^^^^^^^^^^^

Q. How are GeoTools versions organized?
'''''''''''''''''''''''''''''''''''''''

Like many open source projects, GeoTools has a *development* version and one or more *stable* versions active at any
given time. By active, we mean that the project developers are working on new features, improvements and bug fixes.

The development version is the master branch in the GitHub repository (https://github.com/geotools/geotools).
This is the 'bleeding edge' code where the latest features are being worked on. Eventually this code will become
the next stable branch. 

Stable versions are a branch in the GitHub repository. As an example, the 14.x stable branch can be found at 
https://github.com/geotools/geotools/tree/14.x. Stable versions do not get new features, but do get bug fixes
and sometimes other minor improvements.

Formal releases are a tag in the GitHub repository. For example, GeoTools 14.0  can be found at
https://github.com/geotools/geotools/releases/tag/14.0. Similarly, the 13.1 release can be found at
https://github.com/geotools/geotools/releases/tag/13.1.

Commencing with GeoTools version 8, a major.minor.patch numbering system applies. 

major
    An increment of the major identifier (e.g. from version 8.x.y to 9.0.0) indicates substantial changes that can break
    binary compatibility with previous versions.

minor
    An increment in the minor identifier (e.g. from version 8.0.y to 8.1.y) indicates new features and/or improvements
    that do not break binary compatibility with the previous version.

patch
    An increment in the patch identifier (e.g. from version 8.0.0 to 8.0.1) indicates fixes and minor tweaks since the
    previous version.

Q. What is a SNAPSHOT version and how do I use it?
''''''''''''''''''''''''''''''''''''''''''''''''''

A snapshot is the GeoTools code that the developers are actively working on. Usually there will be two active snapshots:
one associated with the most recent formal release (e.g GeoTools 14-SNAPSHOT) and a second for the development version
(e.g. GeoTools 15-SNAPSHOT). At times there will also be snapshot releases for an earlier stable branch that is still
being maintained (e.g. GeoTools 13-SNAPSHOT).

New snapshot jars are built nightly and deployed to a repository separate from the one used for formal releases. If you
are using Maven as your build tool you can work with a snapshot release by adding the following to your ``pom.xml`` ::

    <repository>
        <id>boundless</id>
        <name>Boundless Maven Repository</name>
        <url>http://repo.boundlessgeo.com/main</url>
        <snapshots>
            <enabled>true</enabled>
        </snapshots>
    </repository>

You can now build your project against a snapshot release by setting it as the your version property as shown here::

    <properties>
        <geotools.version>8-SNAPSHOT</geotools.version>
    </properties>


Common License Questions
^^^^^^^^^^^^^^^^^^^^^^^^

Q: What license does GeoTools use?
''''''''''''''''''''''''''''''''''

All GeoTools modules are released under the GNU Lesser General Public License (LGPL). GeoTools can be used for
commercial applications, any changes made to GeoTools need to be made available to your customers.

An easy way to do this is to contribute the changes back to the GeoTools project (but this is not required).

Q: Can I use GeoTools in my Commercial Project?
'''''''''''''''''''''''''''''''''''''''''''''''

Yes. This is one of the reasons we chose the LGPL license. You can build a
Commercial application which uses GeoTools as a library and re-distribute your
application under any license you choose. Your users will get a license to your
application under the terms of your license and a license to the GeoTools
library under the terms of the LGPL. You only need to give your users some way
to get the source code of the GeoTools library, most easily by pointing your
users to the servers of the GeoTools project.

However, if you choose to modify the GeoTools library itself, then you have to
publish the source code to those changes to the users of your application.

The easiest way to do that will be to submit those changes back to the GeoTools
project so the changes can be incorporated into the core source code.

Q: Can I use GeoTools in my GPL Project?
''''''''''''''''''''''''''''''''''''''''

Yes. This is one of the reasons we chose the LGPL license. You can build a free
software application which uses GeoTools as a library and re-distribute your
application under the GPL license. Your users will get a license to your
application under the terms of the GPL and a license to the GeoTools library
under the terms of the LGPL. You only need to give your users some way to get
the source code of the GeoTools library, either by pointing your users to the
servers of the GeoTools project or by giving them the GeoTools code in the same
way you give them the code to your GPL application.

However, if you choose to modify the GeoTools library itself, then you have to
publish the source code to those changes to your users.

The easiest way to do that will be to submit those changes back to the GeoTools
project so the changes can be incorporated into the core source code.

.. note::

   You can also incorporate GeoTools code directly into your GPL application. Legally, the
   latter amounts to re-licensing GeoTools under the GPL, which is specifically allowed
   by the LGPL. This re-licensing is one-way, and requires specific actions - see the LGPL.

Q: What restrictions are there on my use of GeoTools?
'''''''''''''''''''''''''''''''''''''''''''''''''''''

None. You can read, run, copy, or do anything else you want to do with the
GeoTools code. This is one of the four core freedoms of free software which we
grant you under the LGPL: the freedom to use the software for any purpose you
choose.
   
The only restrictions of the LGPL come when you are re-distributing GeoTools,
that is when you are passing it on to someone else either on its own or as part
of a larger product, such as when you share it or sell it.

Q: What restrictions are there on my re-distribution of GeoTools?
'''''''''''''''''''''''''''''''''''''''''''''''''''''''''''''''''

Technically, you have to provide everyone who receives a copy of GeoTools from
you with some way to get the source code to the library. In practice, pointing
those users to the GeoTools project itself is considered an adequate solution.
   
However, if you are re-distributing a modified version of GeoTools then you
need to provide users with access to the modified code. This means that you
must give your users some way to get the modified code such as by publishing it
yourself. An alternative way to provide your users with the modifications would
be to work with us to get your changes integrated into the GeoTools library--
-you could then use the new library directly. The best way to do this would be
to open a change request on our issue tracker and add to that request a code
patch containing your changes.

Q: What should I do if I am still unsure what I am allowed to do?
'''''''''''''''''''''''''''''''''''''''''''''''''''''''''''''''''

You can clarify any questions you have by sending us questions to the user
mailing list: 
   
*  geotools-gt2-users@lists.sourceforge.net

Q: Why can't I find module X in the GeoTools distribution or javadocs?
^^^^^^^^^^^^^^^^^^^^^^^^^^^^^^^^^^^^^^^^^^^^^^^^^^^^^^^^^^^^^^^^^^^^^^

If you're working with a recent GeoTools release then chances are the module that you're looking for is an
:doc:`unsupported module </unsupported/index>`. These modules not part of the standard GeoTools distribution but are
available from the `GIT repository <https://github.com/geotools/geotools>`_ in the **modules/unsupported** folder. If
you are using Maven as your build tool you can include a dependency for an unsupported module as you would any other
GeoTools module.

Q: What is an unsupported module?
^^^^^^^^^^^^^^^^^^^^^^^^^^^^^^^^^

Unsupported modules are those found in the **modules/unsupported** folder of each GeoTools version in the `GIT
repository <https://github.com/geotools/geotools>`_. They are not part of the standard GeoTools distribution but are still
available for use via Subversion, Maven and manual download.

A module can be unsupported for one or more of the following reasons:

* It is under development and has not yet met all of the criteria for usability, test coverage, documentation etc to be
  included in the general GeoTools distribution.

* It lacks a module maintainer.

* It has been superseded by another module and dropped from the general distribution, but still has enough useful bits
  or active users to make it worth keeping (at least for a while).

Unsupported modules are a mixed bag: some are reliable and regularly used while others are in various states of
development or decay. The best way to find out the status of any particular module is to look in the `user list archives
<http://n2.nabble.com/geotools-gt2-users-f1936685.html>`_ and then, if you want to check further, post a question to the
list.
<|MERGE_RESOLUTION|>--- conflicted
+++ resolved
@@ -85,17 +85,11 @@
 
 There are also some "unsupported" formats that are either popular or under development:
 
-<<<<<<< HEAD
-* ``app-schema`` - allows the remapping and combining of one or more data sources into a provided application schema
+
 * ``dfx`` 
-* ``edigeo`` 
 * ``geojson`` 
 * ``wfs`` 
-=======
-* dfx
-* geojson
-* wfs
->>>>>>> 536ec102
+
 
 The current authoritative list of plugins is of course the source code: 
 
