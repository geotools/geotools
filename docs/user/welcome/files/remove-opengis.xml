<?xml version="1.0" encoding="utf-8"?>
<project name="remove-opengis" default="update">
<<<<<<< HEAD

    <property name="project.dir" location="."/>

    <target name="starting-up"
            description="Update project in current directory to remove org.opengis package use">
        <echo>Update to GeoTools 30.x series</echo>
        <echo/>
        <echo>UPDATE STARTING: ${project.dir}</echo>
    </target>

    <target name="_filterFactory"
            description="FilterFactory2 and FilterFactory merge">
        <echo/>
        <echo message="Refactor FilterFactory2 --> FilerFactory" />
        <replace dir="${project.dir}" includes="**/*.java" summary="yes">
            <!-- This adds more method overloads in FilterFactory, so code that compiled
                 before with "null" as  argument might need an explicit cast now -->
            <replacefilter>
                <replacetoken>FilterFactory2</replacetoken>
                <replacevalue>FilterFactory</replacevalue>
            </replacefilter>
        </replace>

        <fileset id="filterFactory.files" dir="${project.dir}" includes="**/*.java">
            <contains text="import org.opengis.filter.FilterFactory;" casesensitive="yes"/>
        </fileset>
        <echo message="Files containing org.opengis.filter.FilterFactory: ${toString:filterFactory.files}" />
        <echo level="warning">  check: FilterFactory and Collecions use of contains((String) null)</echo>
        <echo level="warning">  check: FilterFactory and Collection use of equals((String) null)</echo>

        <replaceregexp byline="true" flags="g">
            <regexp pattern="\.property\(null\)"/>
            <substitution expression=".property((String) null)"/>
            <fileset refid="filterFactory.files"/>
        </replaceregexp>

        <replaceregexp byline="true" flags="g">
            <regexp pattern="\.beyond\(null\)"/>
            <substitution expression=".beyond((String) null)"/>
            <fileset refid="filterFactory.files"/>
        </replaceregexp>

        <replaceregexp byline="true" flags="g">
            <regexp pattern="\.contains\(null\)"/>
            <substitution expression=".contains((String) null)"/>
            <fileset refid="filterFactory.files"/>
        </replaceregexp>

        <replaceregexp byline="true" flags="g">
            <regexp pattern="\.crosses\(null\)"/>
            <substitution expression=".crosses((String) null)"/>
            <fileset refid="filterFactory.files"/>
        </replaceregexp>

        <replaceregexp byline="true" flags="g">
            <regexp pattern="\.disjoint\(null\)"/>
            <substitution expression=".disjoint((String) null)"/>
            <fileset refid="filterFactory.files"/>
        </replaceregexp>

        <replaceregexp byline="true" flags="g">
            <regexp pattern="\.intersects\(null\)"/>
            <substitution expression=".intersects((String) null)"/>
            <fileset refid="filterFactory.files"/>
        </replaceregexp>

        <replaceregexp byline="true" flags="g">
            <regexp pattern="\.overlaps\(null\)"/>
            <substitution expression=".overlaps((String) null)"/>
            <fileset refid="filterFactory.files"/>
        </replaceregexp>

        <replaceregexp byline="true" flags="g">
            <regexp pattern="\.equals\(null\)"/>
            <substitution expression=".equals((String) null)"/>
            <fileset refid="filterFactory.files"/>
        </replaceregexp>

        <replaceregexp byline="true" flags="g">
            <regexp pattern="\.dwithin\(null\)"/>
            <substitution expression=".dwithin((String) null)"/>
            <fileset refid="filterFactory.files"/>
        </replaceregexp>

        <replaceregexp byline="true" flags="g">
            <regexp pattern="\.touches\(null\)"/>
            <substitution expression=".touches((String) null)"/>
            <fileset refid="filterFactory.files"/>
        </replaceregexp>

        <replaceregexp byline="true" flags="g">
            <regexp pattern="\.overlaps\(null\)"/>
            <substitution expression=".overlaps((String) null)"/>
            <fileset refid="filterFactory.files"/>
        </replaceregexp>

        <replaceregexp byline="true" flags="g">
            <regexp pattern="\.touches\(null\)"/>
            <substitution expression=".touches((String) null)"/>
            <fileset refid="filterFactory.files"/>
        </replaceregexp>

        <replaceregexp byline="true" flags="g">
            <regexp pattern="\.within\(null\)"/>
            <substitution expression=".within((String) null)"/>
            <fileset refid="filterFactory.files"/>
        </replaceregexp>

    </target>

    <!-- the following tasks run after _opengis above to reflect api refactoring -->
    <target name="_bounds"
            description="Bounds and Position API cleanup">
        <echo/>
        <echo message="Refactor Position to DirectPosition" />
        <echo message="  and removing org.opengis.geometry.coordinates.Position)" />

        <fileset id="position.files" dir="${project.dir}" includes="**/*.java">
            <contains text="import org.opengis.geometry.coordinate.Position;" casesensitive="yes"/>
        </fileset>
        <echo message="Files containing Position: ${toString:position.files}" />
        <replaceregexp byline="true">
            <fileset refid="position.files"/>
            <regexp pattern="(\s)Position"/>
            <substitution expression="\1DirectPosition"/>
        </replaceregexp>
        <replace dir="${project.dir}" includes="**/*.java" summary="yes">
            <replacefilter>
                <replacetoken>org.opengis.geometry.coordinate.Position</replacetoken>
                <replacevalue>org.opengis.geometry.DirectPosition</replacevalue>
            </replacefilter>
        </replace>
    </target>

    <target name="_opengis"
            description="Package change from org.opengis classes to org.geotools.api">

        <echo/>
        <echo message="Refactor org.opengis to org.geotools.api" />
        <!-- bulk replace * imports, may require more than one * import -->
        <replace dir="${project.dir}" includes="**/*.java" summary="yes">
            <replacefilter>
                <replacetoken>org.opengis.</replacetoken>
                <replacevalue>org.geotools.api.</replacevalue>
            </replacefilter>
        </replace>
        <!-- Service INF -->
        <move todir="." verbose="true">
            <fileset dir=".">
                <include name="**/META-INF/services/org.opengis.*"/>
                <exclude name="**/target/*"/>
            </fileset>
            <regexpmapper from="(.*)/org.opengis.(.*)" to="\1/org.geotools.api.\2"/>
        </move>
    </target>

    <target name="update" depends="starting-up,_filterFactory,_bounds,_opengis"
            description="Update project in current directory to remove org.opengis package use">

        <echo>UPDATE COMPLETED: ${project.dir}</echo>
        <echo/>
        <echo>At the request of OGC https://www.ogc.org/standard/geoapi/ standard</echo>
        <echo>Your project has been refactored to change org.opengis to org.geotools.api</echo>
        <echo/>
        <echo>You may have unsued imports to clean up, but we believe your project will compile!</echo>
    </target>

=======
  <!-- Use this property to run script on your project location -->
  <property name="project.dir" location="." />
  <!-- macros -->
  <macrodef name="refactor">
    <attribute name="package1" />
    <attribute name="class1" />
    <attribute name="package2" />
    <attribute name="class2" />
    <sequential>
      <fileset id="@{class1}.files" dir="${project.dir}" includes="**/*.java">
        <contains text="import @{package1}.@{class1};" casesensitive="yes" />
      </fileset>
      <echo message="Refactor @{package1}.@{class1} -&gt; @{package2}.@{class2}" />
      <replaceregexp byline="true">
        <fileset refid="@{class1}.files" />
        <regexp pattern="(\s)@{class1}(\W)" />
        <substitution expression="\1@{class2}\2" />
      </replaceregexp>
      <replace dir="${project.dir}" includes="**/*.java" summary="yes">
        <replacefilter>
          <replacetoken>(\s)@{package1}\.@{class1}(\W)</replacetoken>
          <replacevalue>\1@{package2}.@{class2}\2</replacevalue>
        </replacefilter>
      </replace>
    </sequential>
  </macrodef>
  <macrodef name="remove">
    <attribute name="package" />
    <attribute name="class" />
    <attribute name="removed" default="// removed" />
    <sequential>
      <fileset id="@{class}.files" dir="${project.dir}" includes="**/*.java">
        <contains text="import @{package}\.@{class};" casesensitive="yes" />
      </fileset>
      <echo message="Refactor @{package}.@{class} -&gt; removed" />
      <replaceregexp byline="true">
        <fileset refid="@{class}.files" />
        <regexp pattern="^import @{class}\.@{class};$" />
        <substitution expression="// import @{class}.@{class};@{removed}" />
      </replaceregexp>
      <replace dir="${project.dir}" includes="**/*.java" summary="yes">
        <replacefilter>
          <replacetoken>(\s)@{package1}@{class1}(\W)</replacetoken>
          <replacevalue>\1@{package2}@{class2}\2</replacevalue>
        </replacefilter>
      </replace>
    </sequential>
  </macrodef>
  <target name="starting-up" description="Update project in current directory to remove org.opengis package use">
    <echo>Update to GeoTools 30.x series</echo>
    <echo />
    <echo>UPDATE STARTING: ${project.dir}</echo>
  </target>
  <target name="_filterFactory" description="FilterFactory2 and FilterFactory merge">
    <echo />
    <echo message="Files containing org.opengis.filter.FilterFactory2:" />
    <fileset id="FilterFactory2.files" dir="${project.dir}" includes="**/*.java">
      <contains text="org.opengis.filter.FilterFactory2" casesensitive="yes" />
    </fileset>
    <echo message="Refactor FilterFactory2 --&gt; FilerFactory" />
    <replaceregexp byline="true" flags="g">
      <regexp pattern="(\W)FilterFactory2(\W)" />
      <substitution expression="\1FilterFactory\2" />
      <fileset refid="FilterFactory2.files" />
    </replaceregexp>
    <echo message="CommonFactoryFinder.getFilterFactory()" />
    <replace dir="${project.dir}" includes="**/*.java" summary="yes">
      <replacefilter>
        <replacetoken>.getFilterFactory2(</replacetoken>
        <replacevalue>.getFilterFactory(</replacevalue>
      </replacefilter>
    </replace>
    <echo message="Files containing org.opengis.filter.FilterFactory:" />
    <fileset id="filterFactory.files" dir="${project.dir}" includes="**/*.java">
      <contains text="import org.opengis.filter.FilterFactory;" casesensitive="yes" />
    </fileset>
    <echo>FilterFactory.property(null)</echo>
    <replaceregexp byline="true" flags="g">
      <regexp pattern="\.property\(null\)" />
      <substitution expression=".property((String) null)" />
      <fileset refid="filterFactory.files" />
    </replaceregexp>
    <echo>FilterFactory.beyond(null)</echo>
    <replaceregexp byline="true" flags="g">
      <regexp pattern="\.beyond\(null\)" />
      <substitution expression=".beyond((String) null)" />
      <fileset refid="filterFactory.files" />
    </replaceregexp>
    <echo>FilterFactory.contains(null)</echo>
    <replaceregexp byline="true" flags="g">
      <regexp pattern="\.contains\(null\)" />
      <substitution expression=".contains((String) null)" />
      <fileset refid="filterFactory.files" />
    </replaceregexp>
    <echo level="warning">check: Collecions.contains((String) null) use for possible conflicts</echo>
    <replaceregexp byline="true" flags="g">
      <regexp pattern="\.crosses\(null\)" />
      <substitution expression=".crosses((String) null)" />
      <fileset refid="filterFactory.files" />
    </replaceregexp>
    <echo>FilterFactory.disjoint(null)</echo>
    <replaceregexp byline="true" flags="g">
      <regexp pattern="\.disjoint\(null\)" />
      <substitution expression=".disjoint((String) null)" />
      <fileset refid="filterFactory.files" />
    </replaceregexp>
    <echo>FilterFactory.intersects(null)</echo>
    <replaceregexp byline="true" flags="g">
      <regexp pattern="\.intersects\(null\)" />
      <substitution expression=".intersects((String) null)" />
      <fileset refid="filterFactory.files" />
    </replaceregexp>
    <echo>FilterFactory.overlaps(null)</echo>
    <replaceregexp byline="true" flags="g">
      <regexp pattern="\.overlaps\(null\)" />
      <substitution expression=".overlaps((String) null)" />
      <fileset refid="filterFactory.files" />
    </replaceregexp>
    <echo>FilterFactory.equals(null)</echo>
    <replaceregexp byline="true" flags="g">
      <regexp pattern="\.equals\(null\)" />
      <substitution expression=".equals((String) null)" />
      <fileset refid="filterFactory.files" />
    </replaceregexp>
    <echo level="warning">check: Object.equals((String) null) use for possible conflict</echo>
    <echo>FilterFactory.dwithin(null)</echo>
    <replaceregexp byline="true" flags="g">
      <regexp pattern="\.dwithin\(null\)" />
      <substitution expression=".dwithin((String) null)" />
      <fileset refid="filterFactory.files" />
    </replaceregexp>
    <echo>FilterFactory.touches(null)</echo>
    <replaceregexp byline="true" flags="g">
      <regexp pattern="\.touches\(null\)" />
      <substitution expression=".touches((String) null)" />
      <fileset refid="filterFactory.files" />
    </replaceregexp>
    <echo>FilterFactory.overlaps(null)</echo>
    <replaceregexp byline="true" flags="g">
      <regexp pattern="\.overlaps\(null\)" />
      <substitution expression=".overlaps((String) null)" />
      <fileset refid="filterFactory.files" />
    </replaceregexp>
    <echo>FilterFactory.touches(null)</echo>
    <replaceregexp byline="true" flags="g">
      <regexp pattern="\.touches\(null\)" />
      <substitution expression=".touches((String) null)" />
      <fileset refid="filterFactory.files" />
    </replaceregexp>
    <echo>FilterFactory.within(null)</echo>
    <replaceregexp byline="true" flags="g">
      <regexp pattern="\.within\(null\)" />
      <substitution expression=".within((String) null)" />
      <fileset refid="filterFactory.files" />
    </replaceregexp>
  </target>
  <!-- the following tasks run after _opengis above to reflect api refactoring -->
  <target name="_bounds" description="Bounds and Position API cleanup">
    <echo />
    <echo message="Refactor Position to DirectPosition" />
    <echo message="and removing org.opengis.geometry.coordinates.Position)" />
    <!-- you cann use refid="Position.files" fileset after refactor -->
    <refactor package1="org.opengis.geometry.coordinate" class1="Position" package2="org.opengis.geometry" class2="DirectPosition" />
    <remove package="org.opengis.geometry.coordinate" class="PointArray" removed="// removed - use List&lt;DirectPosition&gt;" />
  </target>
  <target name="_opengis" description="Package change from org.opengis classes to org.geotools.api">
    <echo />
    <echo message="Refactor org.opengis to org.geotools.api" />
    <!-- bulk replace * imports, may require more than one * import -->
    <replace dir="${project.dir}" includes="**/*.java" summary="yes">
      <replacefilter>
        <replacetoken>org.opengis.</replacetoken>
        <replacevalue>org.geotools.api.</replacevalue>
      </replacefilter>
    </replace>
    <!-- Service INF -->
    <move todir="." verbose="true">
      <fileset dir=".">
        <include name="**/META-INF/services/org.opengis.*" />
        <exclude name="**/target/*" />
      </fileset>
      <regexpmapper from="(.*)/org.opengis.(.*)" to="\1/org.geotools.api.\2" />
    </move>
  </target>
  <target name="update" depends="starting-up,_filterFactory,_bounds,_opengis" description="Update project in current directory to remove org.opengis package use">
    <echo>UPDATE COMPLETED: ${project.dir}</echo>
    <echo />
    <echo>At the request of OGC https://www.ogc.org/standard/geoapi/ standard</echo>
    <echo>Your project has been refactored to change org.opengis to org.geotools.api</echo>
    <echo />
    <echo>You may have unsued imports to clean up, but we believe your project will compile!</echo>
  </target>
>>>>>>> 33f7e274
</project><|MERGE_RESOLUTION|>--- conflicted
+++ resolved
@@ -1,174 +1,5 @@
 <?xml version="1.0" encoding="utf-8"?>
 <project name="remove-opengis" default="update">
-<<<<<<< HEAD
-
-    <property name="project.dir" location="."/>
-
-    <target name="starting-up"
-            description="Update project in current directory to remove org.opengis package use">
-        <echo>Update to GeoTools 30.x series</echo>
-        <echo/>
-        <echo>UPDATE STARTING: ${project.dir}</echo>
-    </target>
-
-    <target name="_filterFactory"
-            description="FilterFactory2 and FilterFactory merge">
-        <echo/>
-        <echo message="Refactor FilterFactory2 --> FilerFactory" />
-        <replace dir="${project.dir}" includes="**/*.java" summary="yes">
-            <!-- This adds more method overloads in FilterFactory, so code that compiled
-                 before with "null" as  argument might need an explicit cast now -->
-            <replacefilter>
-                <replacetoken>FilterFactory2</replacetoken>
-                <replacevalue>FilterFactory</replacevalue>
-            </replacefilter>
-        </replace>
-
-        <fileset id="filterFactory.files" dir="${project.dir}" includes="**/*.java">
-            <contains text="import org.opengis.filter.FilterFactory;" casesensitive="yes"/>
-        </fileset>
-        <echo message="Files containing org.opengis.filter.FilterFactory: ${toString:filterFactory.files}" />
-        <echo level="warning">  check: FilterFactory and Collecions use of contains((String) null)</echo>
-        <echo level="warning">  check: FilterFactory and Collection use of equals((String) null)</echo>
-
-        <replaceregexp byline="true" flags="g">
-            <regexp pattern="\.property\(null\)"/>
-            <substitution expression=".property((String) null)"/>
-            <fileset refid="filterFactory.files"/>
-        </replaceregexp>
-
-        <replaceregexp byline="true" flags="g">
-            <regexp pattern="\.beyond\(null\)"/>
-            <substitution expression=".beyond((String) null)"/>
-            <fileset refid="filterFactory.files"/>
-        </replaceregexp>
-
-        <replaceregexp byline="true" flags="g">
-            <regexp pattern="\.contains\(null\)"/>
-            <substitution expression=".contains((String) null)"/>
-            <fileset refid="filterFactory.files"/>
-        </replaceregexp>
-
-        <replaceregexp byline="true" flags="g">
-            <regexp pattern="\.crosses\(null\)"/>
-            <substitution expression=".crosses((String) null)"/>
-            <fileset refid="filterFactory.files"/>
-        </replaceregexp>
-
-        <replaceregexp byline="true" flags="g">
-            <regexp pattern="\.disjoint\(null\)"/>
-            <substitution expression=".disjoint((String) null)"/>
-            <fileset refid="filterFactory.files"/>
-        </replaceregexp>
-
-        <replaceregexp byline="true" flags="g">
-            <regexp pattern="\.intersects\(null\)"/>
-            <substitution expression=".intersects((String) null)"/>
-            <fileset refid="filterFactory.files"/>
-        </replaceregexp>
-
-        <replaceregexp byline="true" flags="g">
-            <regexp pattern="\.overlaps\(null\)"/>
-            <substitution expression=".overlaps((String) null)"/>
-            <fileset refid="filterFactory.files"/>
-        </replaceregexp>
-
-        <replaceregexp byline="true" flags="g">
-            <regexp pattern="\.equals\(null\)"/>
-            <substitution expression=".equals((String) null)"/>
-            <fileset refid="filterFactory.files"/>
-        </replaceregexp>
-
-        <replaceregexp byline="true" flags="g">
-            <regexp pattern="\.dwithin\(null\)"/>
-            <substitution expression=".dwithin((String) null)"/>
-            <fileset refid="filterFactory.files"/>
-        </replaceregexp>
-
-        <replaceregexp byline="true" flags="g">
-            <regexp pattern="\.touches\(null\)"/>
-            <substitution expression=".touches((String) null)"/>
-            <fileset refid="filterFactory.files"/>
-        </replaceregexp>
-
-        <replaceregexp byline="true" flags="g">
-            <regexp pattern="\.overlaps\(null\)"/>
-            <substitution expression=".overlaps((String) null)"/>
-            <fileset refid="filterFactory.files"/>
-        </replaceregexp>
-
-        <replaceregexp byline="true" flags="g">
-            <regexp pattern="\.touches\(null\)"/>
-            <substitution expression=".touches((String) null)"/>
-            <fileset refid="filterFactory.files"/>
-        </replaceregexp>
-
-        <replaceregexp byline="true" flags="g">
-            <regexp pattern="\.within\(null\)"/>
-            <substitution expression=".within((String) null)"/>
-            <fileset refid="filterFactory.files"/>
-        </replaceregexp>
-
-    </target>
-
-    <!-- the following tasks run after _opengis above to reflect api refactoring -->
-    <target name="_bounds"
-            description="Bounds and Position API cleanup">
-        <echo/>
-        <echo message="Refactor Position to DirectPosition" />
-        <echo message="  and removing org.opengis.geometry.coordinates.Position)" />
-
-        <fileset id="position.files" dir="${project.dir}" includes="**/*.java">
-            <contains text="import org.opengis.geometry.coordinate.Position;" casesensitive="yes"/>
-        </fileset>
-        <echo message="Files containing Position: ${toString:position.files}" />
-        <replaceregexp byline="true">
-            <fileset refid="position.files"/>
-            <regexp pattern="(\s)Position"/>
-            <substitution expression="\1DirectPosition"/>
-        </replaceregexp>
-        <replace dir="${project.dir}" includes="**/*.java" summary="yes">
-            <replacefilter>
-                <replacetoken>org.opengis.geometry.coordinate.Position</replacetoken>
-                <replacevalue>org.opengis.geometry.DirectPosition</replacevalue>
-            </replacefilter>
-        </replace>
-    </target>
-
-    <target name="_opengis"
-            description="Package change from org.opengis classes to org.geotools.api">
-
-        <echo/>
-        <echo message="Refactor org.opengis to org.geotools.api" />
-        <!-- bulk replace * imports, may require more than one * import -->
-        <replace dir="${project.dir}" includes="**/*.java" summary="yes">
-            <replacefilter>
-                <replacetoken>org.opengis.</replacetoken>
-                <replacevalue>org.geotools.api.</replacevalue>
-            </replacefilter>
-        </replace>
-        <!-- Service INF -->
-        <move todir="." verbose="true">
-            <fileset dir=".">
-                <include name="**/META-INF/services/org.opengis.*"/>
-                <exclude name="**/target/*"/>
-            </fileset>
-            <regexpmapper from="(.*)/org.opengis.(.*)" to="\1/org.geotools.api.\2"/>
-        </move>
-    </target>
-
-    <target name="update" depends="starting-up,_filterFactory,_bounds,_opengis"
-            description="Update project in current directory to remove org.opengis package use">
-
-        <echo>UPDATE COMPLETED: ${project.dir}</echo>
-        <echo/>
-        <echo>At the request of OGC https://www.ogc.org/standard/geoapi/ standard</echo>
-        <echo>Your project has been refactored to change org.opengis to org.geotools.api</echo>
-        <echo/>
-        <echo>You may have unsued imports to clean up, but we believe your project will compile!</echo>
-    </target>
-
-=======
   <!-- Use this property to run script on your project location -->
   <property name="project.dir" location="." />
   <!-- macros -->
@@ -361,5 +192,4 @@
     <echo />
     <echo>You may have unsued imports to clean up, but we believe your project will compile!</echo>
   </target>
->>>>>>> 33f7e274
 </project>