<?xml version="1.0" encoding="UTF-8"?>
<!-- ======================================================================= 
        Maven Project Configuration File
        The Geotools Project
        http://www.geotools.org/
     ======================================================================= -->
<project xmlns="http://maven.apache.org/POM/4.0.0"
         xmlns:xsi="http://www.w3.org/2001/XMLSchema-instance"
         xsi:schemaLocation="http://maven.apache.org/POM/4.0.0
                               http://maven.apache.org/maven-v4_0_0.xsd">
    <modelVersion>4.0.0</modelVersion>

    <parent>
        <groupId>org.geotools</groupId>
        <artifactId>extension</artifactId>
        <version>25-SNAPSHOT</version>
    </parent>

    <!-- =========================================================== -->
    <!-- Module Description -->
    <!-- =========================================================== -->
    <groupId>org.geotools</groupId>
    <artifactId>gt-tile-client</artifactId>
    <packaging>jar</packaging>
  
    <name>Tile Client</name>

    <description>
        This module provides access to tile services, notably OpenStreetMap and Bing Maps.
        It includes a TileLayer, for displaying tiles into a GeoTools map.
    </description>

    <inceptionYear>2015</inceptionYear>
 
    <licenses>
        <license>
            <name>Lesser General Public License (LGPL)</name>
            <url>http://www.gnu.org/copyleft/lesser.txt</url>
            <distribution>repo</distribution>
        </license>
    </licenses>

    <!-- =========================================================== -->
    <!-- Developers and Contributors -->
    <!-- =========================================================== -->
    <developers>
        <developer>
            <name>Emanuele Tajariol</name>
            <id>etj</id>
            <email>etj@geo-solutions.it</email>
            <organization>GeoSolutions</organization>
            <roles>
                <role>Java Developer</role>
                <role>Module Maintainer</role>
            </roles>
        </developer>
        <developer>
            <id>utaddei</id>
            <name>Ugo Taddei</name>
            <email>developeresque@gmail.com</email>
            <organization>none</organization>
            <roles>
                <role>Module Maintainer</role>
                <role>Java Developer</role>
            </roles>
        </developer>
    </developers>


    <!-- =========================================================== -->
    <!-- Dependency Mangement -->
    <!-- =========================================================== -->
    <dependencies>
        <dependency>
            <groupId>org.geotools</groupId>
            <artifactId>gt-main</artifactId>
            <version>${project.version}</version>
        </dependency>
        <dependency>
            <groupId>org.geotools</groupId>
            <artifactId>gt-render</artifactId>
            <version>${project.version}</version>
        </dependency>
        <dependency>
            <groupId>org.geotools</groupId>
            <artifactId>gt-epsg-hsql</artifactId>
            <version>${project.version}</version>
            <scope>test</scope>
        </dependency>
        <dependency>
            <groupId>org.geotools</groupId>
            <artifactId>gt-coverage</artifactId>
            <version>${project.version}</version>
        </dependency>
<<<<<<< HEAD
=======
        <dependency>
            <groupId>org.geotools</groupId>
            <artifactId>gt-sample-data</artifactId>
            <version>${project.version}</version>
            <scope>test</scope>
        </dependency>
        <dependency>
            <groupId>commons-httpclient</groupId>
            <artifactId>commons-httpclient</artifactId>
            <!-- The version number is specified in the parent POM. -->
        </dependency>
>>>>>>> 5c8703df
    </dependencies>

</project><|MERGE_RESOLUTION|>--- conflicted
+++ resolved
@@ -92,8 +92,6 @@
             <artifactId>gt-coverage</artifactId>
             <version>${project.version}</version>
         </dependency>
-<<<<<<< HEAD
-=======
         <dependency>
             <groupId>org.geotools</groupId>
             <artifactId>gt-sample-data</artifactId>
@@ -105,7 +103,6 @@
             <artifactId>commons-httpclient</artifactId>
             <!-- The version number is specified in the parent POM. -->
         </dependency>
->>>>>>> 5c8703df
     </dependencies>
 
 </project>