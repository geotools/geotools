--- conflicted
+++ resolved
@@ -518,14 +518,10 @@
         return matrixSetMap.get(identifier);
     }
 
-<<<<<<< HEAD
     /**
-     * @param name
-     * @return
+     * @param name of the layer
+     * @return the WMTS layer
      */
-=======
-    /** */
->>>>>>> 029dc5c8
     public WMTSLayer getLayer(String name) {
         return layerMap.get(name);
     }
