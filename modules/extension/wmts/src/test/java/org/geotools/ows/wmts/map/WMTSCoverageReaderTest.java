--- conflicted
+++ resolved
@@ -224,9 +224,6 @@
         coverageReader.read(new GeneralParameterValue[] {paramInterpolation, paramGridGeometry});
     }
 
-<<<<<<< HEAD
-    protected Set<Tile> testInitMapRequest(WMTSCoverageReader wcr, ReferencedEnvelope bbox)
-=======
     @Test
     public void testRESTInitMapRequestWithJpegTemplatesOnly() throws Exception {
         WebMapTileServer server = createServer("test-data/GetCapaJPEGOnly.xml");
@@ -245,7 +242,6 @@
     }
 
     protected List<Tile> testInitMapRequest(WMTSCoverageReader wcr, ReferencedEnvelope bbox)
->>>>>>> 79f0122b
             throws Exception {
 
         int width = 400;
