--- conflicted
+++ resolved
@@ -34,13 +34,8 @@
  */
 public class XSDParserDelegate implements ParserDelegate {
 
-<<<<<<< HEAD
     protected ParserHandler handler;
-    
-=======
-    ParserHandler handler;
 
->>>>>>> c37b7791
     public XSDParserDelegate(Configuration configuration) {
         handler = new ParserHandler(configuration);
     }
