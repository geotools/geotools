--- conflicted
+++ resolved
@@ -64,12 +64,7 @@
     @SafeVarargs
     public static HTTPClient createClient(Class<? extends HTTPBehavior>... behaviors) {
         final Hints hints = GeoTools.getDefaultHints();
-<<<<<<< HEAD
-        final List<Class<? extends HTTPBehavior>> list =
-                new ArrayList<Class<? extends HTTPBehavior>>();
-=======
         final List<Class<? extends HTTPBehavior>> list = new ArrayList<>();
->>>>>>> 18791432
         for (Class<? extends HTTPBehavior> behavior : behaviors) {
             list.add(behavior);
         }
