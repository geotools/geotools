--- conflicted
+++ resolved
@@ -33,10 +33,6 @@
     
     public void testFiltersByDate() throws Exception {
         
-<<<<<<< HEAD
-        
-        
-        
         FilterFactory ff = dataStore.getFilterFactory();
     
         DateFormat df = new SimpleDateFormat("yyyy-dd-MM");
@@ -67,30 +63,6 @@
                     ff.literal(df.parse("2009-28-06")));
             assertEquals("wrong number of records for "+zone.getDisplayName(),2, fs.getCount(new DefaultQuery(tname("dates"), f)));
             
-=======
-        FilterFactory ff = dataStore.getFilterFactory();
-    
-        DateFormat df = new SimpleDateFormat("yyyy-dd-MM");
-    
-        TimeZone[] zones = { TimeZone.getTimeZone("Etc/GMT+12"),
-                TimeZone.getTimeZone("PST"), TimeZone.getTimeZone("EST"),
-                TimeZone.getTimeZone("GMT"), TimeZone.getTimeZone("CET"),
-                TimeZone.getTimeZone("Etc/GMT-12"),
-                TimeZone.getTimeZone("Etc/GMT-14") };
-        for (TimeZone zone : zones) {
-            df.setTimeZone(zone);
-            // set JVM time zone
-            TimeZone.setDefault(zone);
-            // less than
-            Filter f = ff.lessOrEqual(ff.property(aname("d")),
-                    ff.literal(df.parse("2009-28-06")));
-            System.out.println(f);
-            assertEquals("wrong number of records for "+zone.getDisplayName(), 2, fs.getCount(new DefaultQuery(tname("dates"), f)));
-    
-            f = ff.lessOrEqual(ff.property(aname("d")),
-                    ff.literal(df.parse("2009-28-06")));
-            assertEquals("wrong number of records for "+zone.getDisplayName(),2, fs.getCount(new DefaultQuery(tname("dates"), f)));
->>>>>>> b8161e28
         }
     }
 
