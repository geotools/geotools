--- conflicted
+++ resolved
@@ -60,6 +60,7 @@
 import org.xml.sax.SAXException;
 import org.xml.sax.helpers.AttributesImpl;
 
+
 /**
  * Produces SLD to an output stream.
  *
@@ -70,30 +71,34 @@
  */
 public class SLDTransformer extends TransformerBase {
     /** The logger for this package. */
-    private static final Logger LOGGER = org.geotools.util.logging.Logging
-            .getLogger("org.geotools.styling");
+    private static final Logger LOGGER = org.geotools.util.logging.Logging.getLogger("org.geotools.styling");
 
     static final String XLINK_NAMESPACE = "http://www.w3.org/1999/xlink";
-
+    
     static final FilterFactory ff = CommonFactoryFinder.getFilterFactory(null);
 
     /**
-     * Additional namespace mappings to emit in the start element of the generated. Each entry has a URI key and an associated prefix string value.
+     * Additional namespace mappings to emit in the start element of the
+     * generated. Each entry has a URI key and an associated prefix string
+     * value.
      */
     final private Map uri2prefix;
-
+    
     /**
-     * Construct a new instance of <code>SLDTransformer</code> with the default namespace mappings usually found in a simple Styled Layer Descriptor
-     * element.
+     * Construct a new instance of <code>SLDTransformer</code> with the
+     * default namespace mappings usually found in a simple Styled Layer
+     * Descriptor element.
      */
     public SLDTransformer() {
         this(null);
     }
 
     /**
-     * Construct a new instance of <code>SLDTransformer</code> with the additional namespace mappings contained in <code>nsBindings</code>.
+     * Construct a new instance of <code>SLDTransformer</code> with the
+     * additional namespace mappings contained in <code>nsBindings</code>.
      * <p>
-     * The designated collection contains mappings of {@link URI} to associated prefix (string) to emit in the generated XML element.
+     * The designated collection contains mappings of {@link URI} to associated
+     * prefix (string) to emit in the generated XML element.
      */
     public SLDTransformer(Map nsBindings) {
         super();
@@ -111,7 +116,8 @@
                     count++;
                 }
             }
-            LOGGER.info("Added [" + count + "] namespace entries resulting in [" + uri2prefix.size()
+            LOGGER.info("Added [" + count
+                    + "] namespace entries resulting in [" + uri2prefix.size()
                     + "] distinct entries");
         }
     }
@@ -139,28 +145,30 @@
     /**
      * Currently does nothing.
      * 
-     * @param args DOCUMENT ME!
+     * @param args
+     *            DOCUMENT ME!
      * 
-     * @throws Exception DOCUMENT ME!
+     * @throws Exception
+     *             DOCUMENT ME!
      */
     public static final void main(String[] args) throws Exception {
         java.net.URL url = new java.io.File(args[0]).toURI().toURL();
-        SLDParser s = new SLDParser(CommonFactoryFinder.getStyleFactory(null), url);
+        SLDParser s = new SLDParser( CommonFactoryFinder.getStyleFactory( null), url);
         SLDTransformer transformer = new SLDTransformer();
         transformer.setIndentation(4);
         transformer.transform(s.readXML(),
-                new FileOutputStream(System.getProperty("java.io.tmpdir") + "/junk.eraseme"));
+            new FileOutputStream(System.getProperty("java.io.tmpdir")
+                + "/junk.eraseme"));
     }
-
     /**
-     * Translates the Style data structure into a series of XML events that can be encoded etc...
+     * Translates the Style data structure into a series of XML events
+     * that can be encoded etc...
      * <p>
      * This Translator makes use of the following (currently hardcoded) information:
      * <ul>
      * <li>prefix: sld
      * <li>namespace: http://www.opengis.net/sld
      * </ul>
-     * 
      * @author Jody
      */
     static class SLDTranslator extends TranslatorSupport implements StyleVisitor {
@@ -175,81 +183,73 @@
          * @param handler
          */
         public SLDTranslator(ContentHandler handler) {
-            this(handler, "sld", "http://www.opengis.net/sld");
+            this( handler, "sld", "http://www.opengis.net/sld");
         }
 
         /**
          * Translates
-         * 
          * @param handler
          */
-        public SLDTranslator(ContentHandler handler, String prefix, String uri) {
-            super(handler, prefix, uri);
+        public SLDTranslator(ContentHandler handler, String prefix, String uri ) {
+            super(handler, prefix, uri );
             filterTranslator = new FilterTransformer.FilterTranslator(handler);
             addNamespaceDeclarations(filterTranslator);
         }
-
-        boolean isNull(Expression expr) {
-            if (expr == null)
-                return true;
-            if (expr == Expression.NIL)
-                return true;
-            if (expr instanceof Literal) {
+        
+        boolean isNull( Expression expr ){
+            if( expr == null ) return true;
+            if( expr == Expression.NIL ) return true;
+            if( expr instanceof Literal ){
                 Literal literal = (Literal) expr;
                 return literal.getValue() == null;
             }
             return false; // must be some other non null thing
         }
-
-        boolean isDefault(Expression expr, Object defaultValue) {
-            if (defaultValue == null)
-                return isNull(expr);
-
-            if (expr == null)
-                return false;
-            if (expr == Expression.NIL)
-                return false;
-            if (expr instanceof Literal) {
+            
+        boolean isDefault( Expression expr, Object defaultValue ){
+            if( defaultValue == null ) return isNull( expr );
+            
+            if( expr == null ) return false;
+            if( expr == Expression.NIL ) return false;
+            if( expr instanceof Literal ){
                 Literal literal = (Literal) expr;
-                if (defaultValue.equals(literal.getValue())) {
+                if( defaultValue.equals( literal.getValue() )){
                     return true;
                 }
-                if (defaultValue.toString().equals(literal.getValue().toString())) {
+                if( defaultValue.toString().equals( literal.getValue().toString() ) ){
                     return true;
                 }
             }
             return false;
         }
-
+        
         /**
          * Utility method used to quickly package up the provided expression.
-         * 
          * @param element
          * @param expr
          */
         void element(String element, Expression expr) {
             element(element, expr, null);
         }
-
+        
         /**
          * Utility method used to quickly package up the provided InternationalString.
-         * 
          * @param element
-         * @param intString
+         * @param expr
          */
         void element(String element, InternationalString intString) {
-            if (intString instanceof GrowableInternationalString) {
+            if(intString instanceof GrowableInternationalString) {
                 GrowableInternationalString growable = (GrowableInternationalString) intString;
-                if (growable.getLocales().isEmpty()) {
+                if(growable.getLocales().isEmpty()) {
                     element(element, intString.toString());
                 } else {
                     start(element);
                     chars(intString.toString());
-                    for (Locale locale : growable.getLocales()) {
-                        if (locale != null) {
+                    for(Locale locale : growable.getLocales()) {
+                        if(locale != null) {
                             AttributesImpl atts = new AttributesImpl();
-                            atts.addAttribute("", "lang", "lang", "", locale.toString());
-                            element("Localized", growable.toString(locale), atts);
+                            atts.addAttribute("", "lang", "lang", "", locale.toString());                        
+                            element("Localized", growable.toString(locale),atts );
                         }
                     }
                     end(element);
@@ -261,54 +261,53 @@
 
         /**
          * Utility method used to quickly package up the provided expression.
-         * 
          * @param element
          * @param expr
          */
         void element(String element, Expression expr, Object defaultValue) {
             element(element, expr, defaultValue, null);
         }
-
+        
         void element(String element, Expression expr, Object defaultValue, AttributesImpl atts) {
-            if (expr == null || expr == Expression.NIL)
-                return;
-
+            if( expr == null || expr == Expression.NIL ) return;
+            
             // skip encoding if we are using the default value
             if (expr instanceof Literal) {
-                if (defaultValue != null) {
+                if(defaultValue != null) {
                     Object value = expr.evaluate(null, defaultValue.getClass());
-                    if (value != null && !value.equals(defaultValue)) {
+                    if(value != null && !value.equals(defaultValue)) {
                         element(element, value.toString(), atts);
-                    }
+                    } 
                 } else {
                     String value = expr.evaluate(null, String.class);
-                    if (value != null) {
+                    if(value != null) {
                         element(element, value, atts);
                     }
                 }
                 return;
             }
-
+            
             start(element, atts);
             filterTranslator.encode(expr);
             end(element);
         }
-
+        
         void labelContent(Expression expr) {
-            if (expr instanceof Literal) {
+            if(expr instanceof Literal) {
                 Literal literalLabel = ((Literal) expr);
                 String label = literalLabel.evaluate(null, String.class);
-                if (label != null) {
+                if(label != null) {
                     // do we need a CDATA expansion?
-                    if (label.matches("^\\s+.*$|^.*\\s+$|^.*\\s{2,}.*$")) {
+                    if(label.matches("^\\s+.*$|^.*\\s+$|^.*\\s{2,}.*$")) {
                         cdata(label);
                     } else {
                         chars(label);
                     }
                 }
-            } else if (expr instanceof Function && ("strConcat".equals(((Function) expr).getName())
-                    || "concat".equals(((Function) expr).getName())
-                    || "Concatenate".equals(((Function) expr).getName()))) {
+            } else if(expr instanceof Function && 
+                    ("strConcat".equals(((Function) expr).getName()) 
+                            || "concat".equals(((Function) expr).getName())
+                            || "Concatenate".equals(((Function) expr).getName()))) {
                 List<Expression> parameters = ((Function) expr).getParameters();
                 for (Expression parameter : parameters) {
                     labelContent(parameter);
@@ -317,25 +316,26 @@
                 filterTranslator.encode(expr);
             }
         }
-
+        
         /**
-         * To be used when the expression is a single literal whose value must be written out as element.
+         * To be used when the expression is a single literal whose 
+         * value must be written out as element.
          * <p>
-         * For Example OverlapBehaviour is represented as an expression but v 1.0.0 specifications do not define it as an expression. (&ltAVERAGE/&gt)
+         * For Example OverlapBehaviour is represented as an expression but v 1.0.0
+         * specifications do not define it as an expression.  (&ltAVERAGE/&gt)
          * </p>
          * 
          */
-        void elementLiteral(String element, Expression e, String defaultValue) {
-            if (e == null || e == Expression.NIL)
-                return;
-
-            final String value = e.evaluate(null, String.class);
-            if (defaultValue == null || !defaultValue.equals(value)) {
-                start(element);
-                start(value);
-                end(value);
-                end(element);
-            }
+        void elementLiteral(String element, Expression e, String defaultValue){
+        	if (e == null || e == Expression.NIL) return;
+        	
+        	final String value = e.evaluate(null, String.class);
+        	if(defaultValue == null || !defaultValue.equals(value)) {
+            	start(element);
+            	start(value);
+            	end(value);
+            	end(element);
+        	}
         }
 
         public void visit(PointPlacement pp) {
@@ -346,7 +346,7 @@
                 pp.getAnchorPoint().accept(this);
             }
 
-            visit(pp.getDisplacement());
+            visit( pp.getDisplacement() );
 
             encodeValue("Rotation", null, pp.getRotation(), Double.valueOf(0.0));
             end("PointPlacement");
@@ -363,7 +363,7 @@
             }
 
             if (stroke.getGraphicStroke() != null) {
-                start("GraphicStroke");
+            	start("GraphicStroke");
                 stroke.getGraphicStroke().accept(this);
                 end("GraphicStroke");
             }
@@ -378,7 +378,6 @@
             end("Stroke");
         }
 
-<<<<<<< HEAD
         private void encodeDashArrayCssParam(List<Expression> dashArray) {
             if (dashArray.size() > 0){
                 int floatLiteralCount = 0;
@@ -395,22 +394,6 @@
                 } else {
                     encodeExpressionListDashArray(dashArray);
                 }
-=======
-            float[] dash = stroke.getDashArray();
-
-            if (dash != null) {
-                StringBuffer sb = new StringBuffer();
-
-                for (int i = 0; i < dash.length; i++) {
-                    sb.append(dash[i]);
-                    if (i < dash.length - 1) {
-                        sb.append(" ");
-                    }
-                }
-
-                encodeCssParam("stroke-dasharray", ff.literal(sb.toString()));
-
->>>>>>> 88d590ba
             }
         }
 
@@ -460,9 +443,9 @@
 
             // adds the uom attribute according to the OGC SE specification
             AttributesImpl atts = new AttributesImpl();
-            Unit<Length> uom = text.getUnitOfMeasure();
-            if (uom != null)
-                atts.addAttribute("", "uom", "uom", "", UomOgcMapping.get(uom).getSEString());
+        	Unit<Length> uom = text.getUnitOfMeasure();
+			if(uom != null)
+				atts.addAttribute("", "uom", "uom", "", UomOgcMapping.get(uom).getSEString());
 
             start("TextSymbolizer", atts);
 
@@ -474,23 +457,21 @@
                 end("Label");
             }
 
-            if ((text.getFonts() != null) && (text.getFonts().length != 0)) {
+            if ((text.fonts() != null) && (!text.fonts().isEmpty())) {
                 start("Font");
-
-                Font[] fonts = text.getFonts();
-
-                for (int i = 0; i < fonts.length; i++) {
-                    encodeCssParam("font-family", fonts[i].getFontFamily());
-                }
-
-                encodeCssParam("font-size", fonts[0].getFontSize());
-                encodeCssParam("font-style", fonts[0].getFontStyle());
-                encodeCssParam("font-weight", fonts[0].getFontWeight());
+                List<Font> fonts = text.fonts();
+                Font initialFont = fonts.get(0);
+                for (Font font : fonts ) {
+                    encodeCssParam("font-family", font.getFamily().get(0));
+                }
+                encodeCssParam("font-size", initialFont.getSize());
+                encodeCssParam("font-style", initialFont.getStyle());
+                encodeCssParam("font-weight", initialFont.getWeight());
                 end("Font");
             }
 
-            if (text.getPlacement() != null) {
-                text.getPlacement().accept(this);
+            if (text.getLabelPlacement() != null) {
+                text.getLabelPlacement().accept(this);
             }
 
             if (text.getHalo() != null) {
@@ -501,172 +482,164 @@
                 text.getFill().accept(this);
             }
 
-            if (text instanceof TextSymbolizer2) {
-                TextSymbolizer2 text2 = (TextSymbolizer2) text;
-                if (text2.getGraphic() != null)
-                    visit(text2.getGraphic());
-                if (text2.getSnippet() != null)
-                    element("Snippet", text2.getSnippet());
-                if (text2.getFeatureDescription() != null)
-                    element("FeatureDescription", text2.getFeatureDescription());
-                OtherText otherText = text2.getOtherText();
-                if (otherText != null) {
-                    AttributesImpl otherTextAtts = new AttributesImpl();
-                    otherTextAtts.addAttribute("", "target", "target", "", otherText.getTarget());
-                    element("OtherText", otherText.getText(), null, otherTextAtts);
-                }
-            }
-
+            if (text instanceof TextSymbolizer2){
+            	TextSymbolizer2 text2 = (TextSymbolizer2) text;
+            	if (text2.getGraphic() != null) visit(text2.getGraphic());
+            	if (text2.getSnippet() != null) element("Snippet", text2.getSnippet());
+            	if (text2.getFeatureDescription() != null) element("FeatureDescription", text2.getFeatureDescription());
+            	OtherText otherText = text2.getOtherText();
+				if (otherText != null) {
+            	    AttributesImpl otherTextAtts = new AttributesImpl();
+            	    otherTextAtts.addAttribute("", "target", "target", "", otherText.getTarget());
+					element("OtherText",otherText.getText(), null, otherTextAtts);
+            	}
+            }
+            
             if (text.getPriority() != null) {
                 element("Priority", text.getPriority());
             }
-
+            
             if (text.getOptions() != null) {
                 encodeVendorOptions(text.getOptions());
             }
-
+            
             end("TextSymbolizer");
         }
 
-        public void visit(RasterSymbolizer raster) {
-            if (raster == null) {
-                return;
-            }
-
-            // adds the uom attribute according to the OGC SE specification
+		public void visit(RasterSymbolizer raster) {
+			if (raster == null) {
+				return;
+			}
+
+			// adds the uom attribute according to the OGC SE specification
             AttributesImpl atts = new AttributesImpl();
-            Unit<Length> uom = raster.getUnitOfMeasure();
-            if (uom != null)
-                atts.addAttribute("", "uom", "uom", "", UomOgcMapping.get(uom).getSEString());
-
-            start("RasterSymbolizer", atts);
-
-            encodeGeometryExpression(raster.getGeometry());
-
-            element("Opacity", raster.getOpacity(), 1.0);
-
-            if (raster.getChannelSelection() != null) {
-                final ChannelSelection cs = raster.getChannelSelection();
-                if (cs.getGrayChannel() != null) {
-                    start("ChannelSelection");
-                    SelectedChannelType gray = cs.getGrayChannel();
-
-                    start("GrayChannel");
-                    gray.accept(this);
-                    end("GrayChannel");
-
-                    end("ChannelSelection");
-                } else if (cs.getRGBChannels() != null && cs.getRGBChannels().length == 3
-                        && cs.getRGBChannels()[0] != null && cs.getRGBChannels()[1] != null
-                        && cs.getRGBChannels()[2] != null) {
-                    start("ChannelSelection");
-                    SelectedChannelType[] rgb = cs.getRGBChannels();
-
-                    start("RedChannel");
-                    rgb[0].accept(this);
-                    end("RedChannel");
-
-                    start("GreenChannel");
-                    rgb[1].accept(this);
-                    end("GreenChannel");
-
-                    start("BlueChannel");
-                    rgb[2].accept(this);
-                    end("BlueChannel");
-
-                    end("ChannelSelection");
-                } else {
-                    // we have an invalid ChannelSelection ?
-                }
-            }
-
-            if (raster.getOverlap() != null) {
-                Expression overlaps = raster.getOverlap();
-                if (overlaps instanceof PropertyName) {
-                    final String pn = ((PropertyName) overlaps).getPropertyName();
-                    if ("RANDOM".equals(pn)) {
-                        start("OverlapBehavior");
-                        start(pn);
-                        end(pn);
-                        end("OverlapBehavior");
-                    }
-                } else {
-                    // this expression needs to be converted to a single string and then written
-                    // 1.0.0 specs don't allow it to be written as an expression
-                    elementLiteral("OverlapBehavior", overlaps, "RANDOM");
-                }
-            }
-
-            ColorMap colorMap = raster.getColorMap();
-            if (colorMap != null && colorMap.getColorMapEntries() != null
-                    && colorMap.getColorMapEntries().length > 0) {
-                colorMap.accept(this);
-            }
-
-            if (raster.getContrastEnhancement() != null) {
-                raster.getContrastEnhancement().accept(this);
-            }
-
-            if (raster.getShadedRelief() != null) {
-                raster.getShadedRelief().accept(this);
-            }
-
-            if (raster.getImageOutline() != null) {
-                start("ImageOutline");
-                raster.getImageOutline().accept(this);
-                end("ImageOutline");
-            }
-
-            end("RasterSymbolizer");
-        }
-
-        public void visit(ColorMap colorMap) {
-            // The type of the ColorMap is stored in an attribute "type" and may store
-            // string-values: "ramp", "intervals" or "values".
-            AttributesImpl atts = new AttributesImpl();
-            String typeString;
-            if (colorMap.getType() == ColorMap.TYPE_INTERVALS)
-                typeString = "intervals";
-            else if (colorMap.getType() == ColorMap.TYPE_VALUES)
-                typeString = "values";
-            else
-                typeString = "ramp"; // Also the default in the parser
-            if (!"ramp".equals(typeString)) {
-                atts.addAttribute("", "type", "type", "", typeString);
-            }
-            final boolean extended = colorMap.getExtendedColors();
-            if (extended) {
-                atts.addAttribute("", "extended", "extended", "", "" + extended);
-            }
-
-            start("ColorMap", atts);
-            ColorMapEntry[] mapEntries = colorMap.getColorMapEntries();
-            for (int i = 0; i < mapEntries.length; i++) {
-                mapEntries[i].accept(this);
-            }
-            end("ColorMap");
+        	Unit<Length> uom = raster.getUnitOfMeasure();
+			if(uom != null)
+				atts.addAttribute("", "uom", "uom", "", UomOgcMapping.get(uom).getSEString());
+
+			start("RasterSymbolizer", atts);
+
+			encodeGeometryExpression(raster.getGeometry());
+
+			element("Opacity", raster.getOpacity(), 1.0);
+
+			if (raster.getChannelSelection() != null) {
+				final ChannelSelection cs = raster.getChannelSelection();				
+				if (cs.getGrayChannel() != null) {
+				    start("ChannelSelection");
+				    SelectedChannelType gray = cs.getGrayChannel();
+				    
+				    start("GrayChannel");
+				    gray.accept(this);
+					end("GrayChannel");
+                    
+					end("ChannelSelection");                    					
+				} else if( cs.getRGBChannels() != null && cs.getRGBChannels().length ==3 && cs.getRGBChannels()[0] != null && cs.getRGBChannels()[1] != null && cs.getRGBChannels()[2] != null){				    
+				    start("ChannelSelection");
+	                SelectedChannelType[] rgb = cs.getRGBChannels();
+				    
+				    start("RedChannel");
+	                rgb[0].accept(this);
+					end("RedChannel");
+
+					start("GreenChannel");
+					rgb[1].accept(this);
+					end("GreenChannel");
+
+					start("BlueChannel");
+					rgb[2].accept(this);
+					end("BlueChannel");
+
+					end("ChannelSelection");					
+				}
+				else {
+				    // we have an invalid ChannelSelection ?
+				}
+			}
+			
+			if (raster.getOverlap() != null) {
+				Expression overlaps = raster.getOverlap();
+				if( overlaps instanceof PropertyName){
+				    final String pn = ((PropertyName)overlaps).getPropertyName();
+				    if("RANDOM".equals(pn)) {
+    	                start("OverlapBehavior");				    
+    	                start(pn);
+    	                end(pn);
+    	                end("OverlapBehavior");
+				    }
+				} else {
+					//this expression needs to be converted to a single string and then written
+					//1.0.0 specs don't allow it to be written as an expression
+					elementLiteral("OverlapBehavior",overlaps, "RANDOM");
+				}
+			}
+
+			ColorMap colorMap = raster.getColorMap();
+            if (colorMap != null && colorMap.getColorMapEntries() != null && colorMap.getColorMapEntries().length > 0) {
+				colorMap.accept(this);
+			}
+			
+			if (raster.getContrastEnhancement() != null){
+				raster.getContrastEnhancement().accept(this);
+			}
+			
+			if (raster.getShadedRelief() != null) {
+				raster.getShadedRelief().accept(this);
+			}
+			
+			if (raster.getImageOutline() != null) {
+				start("ImageOutline");
+				raster.getImageOutline().accept(this);
+				end("ImageOutline");
+			}
+
+			end("RasterSymbolizer");
+		}
+
+         public void visit(ColorMap colorMap) {
+                // The type of the ColorMap is stored in an attribute "type" and may store
+                // string-values: "ramp", "intervals" or "values".
+                AttributesImpl atts = new AttributesImpl();
+                String typeString;
+                if (colorMap.getType() == ColorMap.TYPE_INTERVALS)
+                	typeString = "intervals";
+                else if (colorMap.getType() == ColorMap.TYPE_VALUES)
+                	typeString = "values";
+                else
+                	typeString = "ramp"; // Also the default in the parser
+                if(!"ramp".equals(typeString)) {
+                    atts.addAttribute("", "type", "type", "", typeString);
+                }
+                final boolean extended = colorMap.getExtendedColors();
+                if(extended) {
+                    atts.addAttribute("", "extended", "extended", "", ""+extended);
+                }
+
+                start("ColorMap", atts);
+                ColorMapEntry[] mapEntries = colorMap.getColorMapEntries();
+                for (int i = 0; i < mapEntries.length; i++) {
+                	mapEntries[i].accept(this);
+                }
+                end("ColorMap");
         }
 
         public void visit(ColorMapEntry colorEntry) {
-            if (colorEntry != null) {
+        	if (colorEntry != null) {
                 AttributesImpl atts = new AttributesImpl();
-                atts.addAttribute("", "color", "color", "",
-                        colorEntry.getColor().evaluate(null, String.class));
+                atts.addAttribute("", "color", "color", "",colorEntry.getColor().evaluate(null, String.class));
                 if (colorEntry.getOpacity() != null) {
-                    atts.addAttribute("", "opacity", "opacity", "",
-                            colorEntry.getOpacity().toString());
-                }
-                if (colorEntry.getQuantity() != null) {
-                    atts.addAttribute("", "quantity", "quantity", "",
-                            colorEntry.getQuantity().toString());
-                }
-                if (colorEntry.getLabel() != null) {
-                    atts.addAttribute("", "label", "label", "", colorEntry.getLabel());
-                }
+                	atts.addAttribute("", "opacity", "opacity", "", colorEntry.getOpacity().toString());
+                }
+        		if (colorEntry.getQuantity() != null) {
+        			atts.addAttribute("", "quantity", "quantity", "", colorEntry.getQuantity().toString());
+        		}
+        		if (colorEntry.getLabel() != null) {
+        			atts.addAttribute("", "label", "label", "", colorEntry.getLabel());
+        		}
                 element("ColorMapEntry", (String) null, atts);
-            }
-        }
-
+        	}
+        }
+        
         public void visit(Symbolizer sym) {
             try {
                 contentHandler.startElement("", "!--", "!--", NULL_ATTS);
@@ -678,12 +651,12 @@
         }
 
         public void visit(PolygonSymbolizer poly) {
-
-            // adds the uom attribute according to the OGC SE specification
+        	
+        	// adds the uom attribute according to the OGC SE specification
             AttributesImpl atts = new AttributesImpl();
-            Unit<Length> uom = poly.getUnitOfMeasure();
-            if (uom != null)
-                atts.addAttribute("", "uom", "uom", "", UomOgcMapping.get(uom).getSEString());
+        	Unit<Length> uom = poly.getUnitOfMeasure();
+			if(uom != null)
+				atts.addAttribute("", "uom", "uom", "", UomOgcMapping.get(uom).getSEString());
 
             start("PolygonSymbolizer", atts);
             encodeGeometryExpression(poly.getGeometry());
@@ -718,23 +691,24 @@
 
         public void visit(LineSymbolizer line) {
 
-            // adds the uom attribute according to the OGC SE specification
+        	// adds the uom attribute according to the OGC SE specification
             AttributesImpl atts = new AttributesImpl();
-            Unit<Length> uom = line.getUnitOfMeasure();
-            if (uom != null)
-                atts.addAttribute("", "uom", "uom", "", UomOgcMapping.get(uom).getSEString());
-
-            start("LineSymbolizer", atts);
+        	Unit<Length> uom = line.getUnitOfMeasure();
+			if(uom != null)
+				atts.addAttribute("", "uom", "uom", "", UomOgcMapping.get(uom).getSEString());
+
+        	start("LineSymbolizer", atts);
             encodeGeometryExpression(line.getGeometry());
 
-            if (line.getStroke() != null) {
+            if( line.getStroke() != null ){
                 line.getStroke().accept(this);
             }
             if (line.getOptions() != null) {
                 encodeVendorOptions(line.getOptions());
             }
-            if (line.getPerpendicularOffset() != null) {
-                element("PerpendicularOffset", line.getPerpendicularOffset() + "");
+            if (line.getPerpendicularOffset()!=null){
+                element("PerpendicularOffset",
+                        line.getPerpendicularOffset() + "");
             }
             end("LineSymbolizer");
         }
@@ -743,7 +717,7 @@
             start("Fill");
 
             if (fill.getGraphicFill() != null) {
-                start("GraphicFill");
+            	start("GraphicFill");
                 fill.getGraphicFill().accept(this);
                 end("GraphicFill");
             }
@@ -755,22 +729,23 @@
 
         public void visit(Rule rule) {
             start("Rule");
-            if (rule.getName() != null)
-                element("Name", rule.getName());
-            if (rule.getDescription() != null && rule.getDescription().getTitle() != null)
+            if (rule.getName() != null) element("Name", rule.getName());            
+            if (rule.getDescription() != null
+                    && rule.getDescription().getTitle() != null)
                 element("Title", rule.getDescription().getTitle());
-            if (rule.getDescription() != null && rule.getDescription().getAbstract() != null)
+            if (rule.getDescription() != null
+                    && rule.getDescription().getAbstract() != null)
                 element("Abstract", rule.getDescription().getAbstract());
 
             Graphic[] gr = rule.getLegendGraphic();
             for (int i = 0; i < gr.length; i++) {
                 start("LegendGraphic");
-                gr[i].accept(this);
+            	gr[i].accept(this);
                 end("LegendGraphic");
             }
-
+            
             Filter filter = rule.getFilter();
-            if (filter == null || filter == Filter.INCLUDE) {
+            if( filter == null || filter == Filter.INCLUDE ){
                 // no filter
             } else {
                 visit(filter);
@@ -782,11 +757,13 @@
             }
 
             if (rule.getMinScaleDenominator() != 0.0) {
-                element("MinScaleDenominator", rule.getMinScaleDenominator() + "");
+                element("MinScaleDenominator",
+                    rule.getMinScaleDenominator() + "");
             }
 
             if (rule.getMaxScaleDenominator() != Double.POSITIVE_INFINITY) {
-                element("MaxScaleDenominator", rule.getMaxScaleDenominator() + "");
+                element("MaxScaleDenominator",
+                    rule.getMaxScaleDenominator() + "");
             }
 
             Symbolizer[] sym = rule.getSymbolizers();
@@ -799,8 +776,7 @@
 
         public void visit(Mark mark) {
             start("Mark");
-            if (mark.getWellKnownName() != null
-                    && !"square".equals(mark.getWellKnownName().evaluate(null))) {
+            if (mark.getWellKnownName() != null && !"square".equals(mark.getWellKnownName().evaluate(null))) {
                 encodeValue("WellKnownName", null, mark.getWellKnownName(), null);
             }
 
@@ -819,16 +795,16 @@
 
             // adds the uom attribute according to the OGC SE specification
             AttributesImpl atts = new AttributesImpl();
-            Unit<Length> uom = ps.getUnitOfMeasure();
-            if (uom != null)
-                atts.addAttribute("", "uom", "uom", "", UomOgcMapping.get(uom).getSEString());
+        	Unit<Length> uom = ps.getUnitOfMeasure();
+			if(uom != null)
+				atts.addAttribute("", "uom", "uom", "", UomOgcMapping.get(uom).getSEString());
 
             start("PointSymbolizer", atts);
 
             encodeGeometryExpression(ps.getGeometry());
 
             ps.getGraphic().accept(this);
-
+            
             if (ps.getOptions() != null) {
                 encodeVendorOptions(ps.getOptions());
             }
@@ -836,12 +812,12 @@
         }
 
         public void visit(Halo halo) {
-            start("Halo");
-            if (halo.getRadius() != null) {
-                encodeValue("Radius", null, halo.getRadius(), null);
-            }
+        	start("Halo");
+        	if (halo.getRadius() != null) {
+	            encodeValue("Radius", null, halo.getRadius(), null);
+        	}
             if (halo.getFill() != null) {
-                halo.getFill().accept(this);
+            	halo.getFill().accept(this);
             }
             end("Halo");
         }
@@ -849,7 +825,7 @@
         public void visit(Graphic gr) {
             start("Graphic");
 
-            // encodeGeometryProperty(gr.getGeometryPropertyName());
+            //encodeGeometryProperty(gr.getGeometryPropertyName());
 
             Symbol[] symbols = gr.getSymbols();
 
@@ -869,32 +845,32 @@
 
             end("Graphic");
         }
-
+        
         public void visit(StyledLayerDescriptor sld) {
             AttributesImpl atts = new AttributesImpl();
             atts.addAttribute("", "version", "version", "", "1.0.0");
-            start("StyledLayerDescriptor", atts);
-
-            if ((sld.getName() != null) && (sld.getName().length() > 0)) {
-                element("Name", sld.getName()); // optional
-            }
-            if ((sld.getTitle() != null) && (sld.getTitle().length() > 0)) {
-                element("Title", sld.getTitle()); // optional
-            }
-            if ((sld.getAbstract() != null) && (sld.getAbstract().length() > 0)) {
-                element("Abstract", sld.getAbstract()); // optional
-            }
-
-            StyledLayer[] layers = sld.getStyledLayers();
-
+        	start("StyledLayerDescriptor", atts);
+
+        	if ((sld.getName() != null) && (sld.getName().length() > 0)) {
+        		element("Name", sld.getName()); //optional
+        	}
+        	if ((sld.getTitle() != null) && (sld.getTitle().length() > 0)) {
+        		element("Title", sld.getTitle()); //optional
+        	}
+        	if ((sld.getAbstract() != null) && (sld.getAbstract().length() > 0)) {
+        		element("Abstract", sld.getAbstract()); //optional
+        	}
+
+        	StyledLayer[] layers = sld.getStyledLayers();
+            
             for (int i = 0; i < layers.length; i++) {
                 if (layers[i] instanceof NamedLayer) {
                     visit((NamedLayer) layers[i]);
                 } else if (layers[i] instanceof UserLayer) {
                     visit((UserLayer) layers[i]);
                 } else {
-                    throw new IllegalArgumentException(
-                            "StyledLayer '" + layers[i].getClass().toString() + "' not found");
+                    throw new IllegalArgumentException("StyledLayer '"
+                        + layers[i].getClass().toString() + "' not found");
                 }
             }
 
@@ -907,13 +883,13 @@
 
             FeatureTypeConstraint[] lfc = layer.getLayerFeatureConstraints();
             if ((lfc != null) && lfc.length > 0) {
-                start("LayerFeatureConstraints"); // optional
-                for (int i = 0; i < lfc.length; i++) {
-                    visit(lfc[i]);
-                }
-                end("LayerFeatureConstraints");
-            }
-
+            	start("LayerFeatureConstraints"); //optional
+	            for (int i = 0; i < lfc.length; i++) {
+	                visit(lfc[i]);
+	            }
+	        	end("LayerFeatureConstraints");
+            }
+            
             Style[] styles = layer.getStyles();
 
             for (int i = 0; i < styles.length; i++) {
@@ -927,7 +903,7 @@
             start("UserLayer");
 
             if ((layer.getName() != null) && (layer.getName().length() > 0)) {
-                element("Name", layer.getName()); // optional
+                element("Name", layer.getName()); //optional
             }
 
             DataStore inlineFDS = layer.getInlineFeatureDatastore();
@@ -937,17 +913,17 @@
                 visit(layer.getRemoteOWS());
             }
 
-            start("LayerFeatureConstraints"); // required
+        	start("LayerFeatureConstraints"); //required
             FeatureTypeConstraint[] lfc = layer.getLayerFeatureConstraints();
             if ((lfc != null) && lfc.length > 0) {
-                for (int i = 0; i < lfc.length; i++) {
-                    visit(lfc[i]);
-                }
-            } else { // create an empty FeatureTypeConstraint, since it is required
-                start("FeatureTypeConstraint");
-                end("FeatureTypeConstraint");
-            }
-            end("LayerFeatureConstraints");
+            	for (int i = 0; i < lfc.length; i++) {
+            		visit(lfc[i]);
+            	}
+            } else { //create an empty FeatureTypeConstraint, since it is required
+            	start("FeatureTypeConstraint");
+            	end("FeatureTypeConstraint");
+            }
+        	end("LayerFeatureConstraints");
 
             Style[] styles = layer.getUserStyles();
 
@@ -1010,7 +986,7 @@
                 if (srsName != null) {
                     ftrax.setSrsName(srsName);
                 }
-
+                
                 final String defaultNS = this.getDefaultNamespace();
                 ftrax.getFeatureTypeNamespaces().declareDefaultNamespace("", defaultNS);
                 final String ns = featureType.getName().getNamespaceURI();
@@ -1024,13 +1000,14 @@
                     if (prefix != null)
                         ftrax.getFeatureTypeNamespaces().declareNamespace(featureType, prefix, ns);
                 }
-                final Translator t = ftrax.createTranslator(this.contentHandler);
+                final Translator t = ftrax
+                        .createTranslator(this.contentHandler);
                 t.encode(fc);
             } catch (IOException ignored) {
             }
             end("InlineFeature");
         }
-
+        
         public void visit(RemoteOWS remoteOWS) {
             start("RemoteOWS");
             element("Service", remoteOWS.getService());
@@ -1062,15 +1039,15 @@
             end("Extent");
         }
 
-        public void visit(Filter filter) {
-            try {
+		public void visit(Filter filter) {
+		    try {
                 contentHandler.startElement("", "", "ogc:Filter", NULL_ATTS);
                 filterTranslator.encode(filter);
-                contentHandler.endElement("", "", "ogc:Filter");
+                contentHandler.endElement("","","ogc:Filter");
             } catch (SAXException se) {
                 throw new RuntimeException(se);
             }
-        }
+		}
 
         public void visit(Style style) {
             if (style instanceof NamedStyle) {
@@ -1080,20 +1057,22 @@
             } else {
                 start("UserStyle");
                 element("Name", style.getName());
-                if (style.getDescription() != null && style.getDescription().getTitle() != null)
+                if (style.getDescription() != null
+                        && style.getDescription().getTitle() != null)
                     element("Title", style.getDescription().getTitle());
-
-                if (style.isDefault()) {
+                
+                if(style.isDefault()) {
                     element("IsDefault", "1");
                 }
-                if (style.getDescription() != null && style.getDescription().getAbstract() != null)
+                if (style.getDescription() != null
+                        && style.getDescription().getAbstract() != null)
                     element("Abstract", style.getDescription().getAbstract());
                 FeatureTypeStyle[] fts = style.getFeatureTypeStyles();
                 for (int i = 0; i < fts.length; i++) {
                     visit(fts[i]);
                 }
                 end("UserStyle");
-            }
+            }        
         }
 
         public void visit(FeatureTypeStyle fts) {
@@ -1103,42 +1082,46 @@
                 element("Name", fts.getName());
             }
 
-            if (fts.getDescription() != null && fts.getDescription().getTitle() != null)
+            if (fts.getDescription() != null
+                    && fts.getDescription().getTitle() != null)
                 element("Title", fts.getDescription().getTitle());
-            if (fts.getDescription() != null && fts.getDescription().getAbstract() != null)
+            if (fts.getDescription() != null
+                    && fts.getDescription().getAbstract() != null)
                 element("Abstract", fts.getDescription().getAbstract());
-
+            
+            
             if ((fts.featureTypeNames() != null) && (fts.featureTypeNames().size() > 0)) {
                 element("FeatureTypeName", fts.featureTypeNames().iterator().next().toString());
             }
-
+            
             if (fts.getTransformation() != null) {
                 element("Transformation", fts.getTransformation());
             }
 
             String[] sti = fts.getSemanticTypeIdentifiers();
 
-            if (sti.length == 1 && sti[0].equals(SemanticType.ANY.toString())) {
+            if(sti.length == 1 && sti[0].equals(SemanticType.ANY.toString())) {
                 // skip, it's the default
             } else {
                 for (int i = 0; i < sti.length; i++) {
                     element("SemanticTypeIdentifier", sti[i]);
                 }
             }
+            
 
             Rule[] rules = fts.getRules();
 
             for (int i = 0; i < rules.length; i++) {
                 rules[i].accept(this);
             }
-
+            
             encodeVendorOptions(fts.getOptions());
 
             end("FeatureTypeStyle");
         }
 
         public void visit(Displacement dis) {
-            if (dis == null) {
+            if (dis == null){
                 return;
             }
 
@@ -1146,10 +1129,10 @@
             // drop it.
             Expression dx = dis.getDisplacementX();
             Expression dy = dis.getDisplacementY();
-            if (isNull(dx) && isNull(dy)) {
+            if( isNull(dx) && isNull(dy)){
                 return;
             }
-            if (isDefault(dx, 0) && isDefault(dy, 0)) {
+            if( isDefault(dx,0) && isDefault(dy,0)){
                 return;
             }
 
@@ -1163,27 +1146,27 @@
             if ((name == null) || (name.trim().length() == 0)) {
                 return;
             }
-            // create a property name out the name and encode it
+            //create a property name out the name and encode it
             FilterFactory2 ff = CommonFactoryFinder.getFilterFactory2(null);
             Expression expression = ff.property(name);
-
+            
             start("Geometry");
             filterTranslator.encode(expression);
             end("Geometry");
-
-        }
-
+            
+        }
+        
         void encodeGeometryExpression(Expression geom) {
             if ((geom == null)) {
                 return;
             }
-
+            
             start("Geometry");
             filterTranslator.encode(geom);
             end("Geometry");
-
-        }
-
+            
+        }
+        
         void encodeCssParam(String name, Expression expression) {
             encodeCssParam(name, expression, null);
         }
@@ -1197,25 +1180,24 @@
             atts.addAttribute("", "name", "name", "", name);
             encodeValue("CssParameter", atts, expression, defaultValue);
         }
-
-        void encodeValue(String elementName, Attributes atts, Expression expression,
-                Object defaultValue) {
+        
+        void encodeValue(String elementName, Attributes atts, Expression expression, Object defaultValue) {
             if (expression == null) {
                 return; // protect ourselves from things like a null Stroke Color
             }
-
+            
             // skip encoding if we are using the default value
             if (expression instanceof Literal && defaultValue != null) {
                 Object value = expression.evaluate(null, defaultValue.getClass());
-                if (value != null && value.equals(defaultValue)) {
+                if(value != null && value.equals(defaultValue)) {
                     return;
                 }
             }
 
-            if (atts == null) {
+            if(atts == null) {
                 atts = NULL_ATTS;
             }
-            if (expression instanceof Literal) {
+            if(expression instanceof Literal) {
                 // use more compact encoding
                 element(elementName, expression.evaluate(null, String.class), atts);
             } else {
@@ -1235,7 +1217,7 @@
                 }
             }
         }
-
+        
         void encodeVendorOption(String key, String value) {
             AttributesImpl atts = new AttributesImpl();
             atts.addAttribute("", "name", "name", "", key);
@@ -1243,14 +1225,14 @@
             chars(value);
             end("VendorOption");
         }
-
+        
         public void encode(Style[] styles) {
             try {
                 contentHandler.startDocument();
 
                 start("StyledLayerDescriptor", NULL_ATTS);
-                start("NamedLayer", NULL_ATTS); // this is correct?
-
+                start("NamedLayer", NULL_ATTS); //this is correct?
+                
                 for (int i = 0, ii = styles.length; i < ii; i++) {
                     styles[i].accept(this);
                 }
@@ -1288,104 +1270,93 @@
                     m.invoke(o, new Object[] { this });
                 } catch (NoSuchMethodException nsme) {
                     throw new IllegalArgumentException("Cannot encode " + o);
-                } catch (Exception e) {
-                    throw new RuntimeException("Internal transformation exception", e);
-                }
-            }
-        }
-
-        public void visit(ContrastEnhancement ce) {
-            if (ce == null )
-                return;
-
-            start("ContrastEnhancement");
-            // histogram
-            ContrastMethod method = ce.getMethod();
-            if (method != null && method != ContrastMethod.NONE) {
-                String val = method.name();
-                val = val.substring(0, 1).toUpperCase() + val.substring(1).toLowerCase();
-                start(val);
-                Map<String, Expression> opts = ce.getOptions();
-
-                for (Entry<String, Expression> entry : opts.entrySet()) {
-                    AttributesImpl atts = new AttributesImpl();
-                    atts.addAttribute("", "name", "name", "", entry.getKey());
-                    element("VendorOption", 
-                            entry.getValue().evaluate(null).toString(), atts);
-                }
-
-                end(val);
-            }
-
-            // gamma
-            Expression exp = ce.getGammaValue();
-            if (exp != null) {
-                // gamma is a double so the actual value needs to be printed here
-                element("GammaValue", ((Literal) exp).getValue().toString());
-                // element("GammaValue", exp);
-            }
-            end("ContrastEnhancement");
-
-        }
-
-        public void visit(ImageOutline outline) {
-            if (outline == null)
-                return;
-            start("ImageOutline");
-            outline.getSymbolizer().accept(this);
-            end("ImageOutline");
-        }
-
-        public void visit(ChannelSelection cs) {
-            if (cs == null)
-                return;
-            start("ChannelSelection");
-            final SelectedChannelType[] sct = cs.getSelectedChannels();
-            for (int i = 0; i < sct.length && sct != null; i++)
-                visit(sct[i]);
-            end("ChannelSelection");
-
-        }
-
-        public void visit(OverlapBehavior ob) {
-            start("OverlapBehavior");
-            final String pn = (String) ob.getValue();
-            start(pn);
-            end(pn);
-            end("OverlapBehavior");
-
-        }
-
-        public void visit(SelectedChannelType sct) {
-            element("SourceChannelName", sct.getChannelName());
-            final ContrastEnhancement ce = sct.getContrastEnhancement();
-            if (ce != null)
-                ce.accept(this);
-
-        }
-
-        public void visit(ShadedRelief sr) {
-            start("ShadedRelief");
-            // brightnessonly
-            if (sr.isBrightnessOnly())
-                element("BrightnessOnly", "true");
-            else
-                element("BrightnessOnly", "false");
-
-            // relief factor
-            if (sr.getReliefFactor() != null) {
-                // element("ReliefFactor",sr.getReliefFactor());
-                // this expression needs to be converted to a single string and then written
-                // 1.0.0 specs don't allow it to be written as an expression
-                Literal l = (Literal) sr.getReliefFactor();
-                element("ReliefFactor", l.getValue().toString());
-            }
-            end("ShadedRelief");
-
-        }
-
-      
-       
-        
-    }
+				} catch (Exception e) {
+					throw new RuntimeException(
+							"Internal transformation exception", e);
+				}
+			}
+		}
+
+		public void visit(ContrastEnhancement ce) {
+			if (ce == null || ce.getMethod() == null)
+				return;
+			
+			start("ContrastEnhancement");
+			// histogram
+			ContrastMethod method = ce.getMethod();
+			if (method != null && !ContrastMethod.NONE.equals(method)) {
+				String val = method.name();
+				val = val.substring(0, 1).toUpperCase() + val.substring(1).toLowerCase();
+				start(val);
+				end(val);
+			}
+			
+			//gamma
+			Expression exp = ce.getGammaValue();
+			if (exp != null) {
+				//gamma is a double so the actual value needs to be printed here
+				element("GammaValue",  ((Literal)exp).getValue().toString());
+//				element("GammaValue", exp);
+			}
+			end("ContrastEnhancement");
+
+		}
+
+		public void visit(ImageOutline outline) {
+			if(outline==null)
+				return;
+			start("ImageOutline");
+			outline.getSymbolizer().accept(this);
+			end("ImageOutline");
+		}
+
+		public void visit(ChannelSelection cs) {
+			if(cs==null)
+				return;
+			start("ChannelSelection");
+			final SelectedChannelType[] sct = cs.getSelectedChannels();
+			for (int i = 0; i < sct.length && sct != null; i++)
+				visit(sct[i]);
+			end("ChannelSelection");
+
+		}
+
+		public void visit(OverlapBehavior ob) {
+			start("OverlapBehavior");
+			final String pn = (String) ob.getValue();
+			start(pn);
+			end(pn);
+			end("OverlapBehavior");
+
+		}
+
+		public void visit(SelectedChannelType sct) {
+			element("SourceChannelName", sct.getChannelName());
+			final ContrastEnhancement ce = sct.getContrastEnhancement();
+			if (ce != null)
+				ce.accept(this);
+
+		}
+
+		public void visit(ShadedRelief sr) {
+			start("ShadedRelief");
+			//brightnessonly
+			if(sr.isBrightnessOnly())
+				element("BrightnessOnly", "true");
+			else
+				element("BrightnessOnly", "false");
+			
+			//relief factor
+			if(sr.getReliefFactor()!=null)
+			{
+//				element("ReliefFactor",sr.getReliefFactor());
+				//this expression needs to be converted to a single string and then written
+				//1.0.0 specs don't allow it to be written as an expression
+				Literal l = (Literal)sr.getReliefFactor();
+				element("ReliefFactor",  l.getValue().toString());
+			}
+			end("ShadedRelief");
+
+		}
+	}
 }