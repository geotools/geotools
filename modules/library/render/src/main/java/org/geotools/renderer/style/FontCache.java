/*
 *    GeoTools - The Open Source Java GIS Toolkit
 *    http://geotools.org
 *
 *    (C) 2002-2008, Open Source Geospatial Foundation (OSGeo)
 *
 *    This library is free software; you can redistribute it and/or
 *    modify it under the terms of the GNU Lesser General Public
 *    License as published by the Free Software Foundation;
 *    version 2.1 of the License.
 *
 *    This library is distributed in the hope that it will be useful,
 *    but WITHOUT ANY WARRANTY; without even the implied warranty of
 *    MERCHANTABILITY or FITNESS FOR A PARTICULAR PURPOSE.  See the GNU
 *    Lesser General Public License for more details.
 */
package org.geotools.renderer.style;

import java.awt.Font;
import java.awt.FontFormatException;
import java.awt.GraphicsEnvironment;
import java.io.File;
import java.io.FileInputStream;
import java.io.FileNotFoundException;
import java.io.IOException;
import java.io.InputStream;
import java.net.MalformedURLException;
import java.net.URL;
import java.util.HashSet;
import java.util.List;
import java.util.Map;
import java.util.Set;
import java.util.concurrent.ConcurrentHashMap;
import java.util.logging.Level;
import java.util.logging.Logger;
import java.util.stream.Collectors;

/**
 * Lookup and caches font definitions for faster retrieval
 *
 * @author Andrea Aime - TOPP
 */
public class FontCache {
    /** The logger for the rendering module. */
    private static final Logger LOGGER =
            org.geotools.util.logging.Logging.getLogger(FontCache.class);

    static volatile FontCache defaultInstance;

    /** Set containing the font families known of this machine */
<<<<<<< HEAD
    Set<String> systemFonts = new HashSet<>();
=======
    volatile Set<String> systemFonts = new HashSet<>();
>>>>>>> d6d24539

    /** Fonts already loaded */
    Map<String, Font> loadedFonts = new ConcurrentHashMap<>();

    Map<String, List<String>> alternatives = new ConcurrentHashMap<>();

    /**
     * Returns the default, system wide font cache
     *
     * @since 2.6
     */
    public static FontCache getDefaultInstance() {
        if (defaultInstance == null) {
            defaultInstance = new FontCache();
        }
        return defaultInstance;
    }

    public Font getFont(String requestedFont) {
        // see if the font has already been loaded
        java.awt.Font javaFont = null;
        if (LOGGER.isLoggable(Level.FINEST)) {
            LOGGER.finest("trying to load " + requestedFont);
        }

        if (loadedFonts.containsKey(requestedFont)) {
            return loadedFonts.get(requestedFont);
        }

        if (LOGGER.isLoggable(Level.FINEST)) {
            LOGGER.finest("not already loaded");
        }

        // if not, try to load from the java runtime or as an URL
        if (getSystemFonts().contains(requestedFont)) {
            javaFont = new java.awt.Font(requestedFont, Font.PLAIN, 12);
        } else {
            if (LOGGER.isLoggable(Level.FINEST)) {
                LOGGER.finest("not a system font");
            }

            javaFont = loadFromUrl(requestedFont);
        }

        // log the result and exit
        if (javaFont == null) {
            if (LOGGER.isLoggable(Level.WARNING)) {
                LOGGER.fine("Could not load font " + requestedFont);
            }
        } else {
            loadedFonts.put(requestedFont, javaFont);
        }
        return javaFont;
    }

    /** Tries to load the specified font name as a URL. Does not cache the result. */
    public static java.awt.Font loadFromUrl(String fontUrl) {
        // may be its a file or url
        InputStream is = null;

        if (fontUrl.startsWith("http")
                || fontUrl.startsWith("file:")
                || fontUrl.startsWith("jar:")) {
            try {
                URL url = new URL(fontUrl);
                is = url.openStream();
            } catch (MalformedURLException mue) {
                // this may be ok - but we should mention it
                if (LOGGER.isLoggable(Level.INFO)) {
                    LOGGER.info("Bad url in SLDStyleFactory " + fontUrl + "\n" + mue);
                }
            } catch (IOException ioe) {
                // we'll ignore this for the moment
                if (LOGGER.isLoggable(Level.INFO)) {
                    LOGGER.info("IO error in SLDStyleFactory " + fontUrl + "\n" + ioe);
                }
            }
        } else {
            if (LOGGER.isLoggable(Level.FINEST)) {
                LOGGER.finest("not a URL");
            }

            File file = new File(fontUrl);

            if (file.exists()) {
                try {
                    is = new FileInputStream(file);
                } catch (FileNotFoundException fne) {
                    // this may be ok - but we should mention it
                    if (LOGGER.isLoggable(Level.INFO)) {
                        LOGGER.info("Bad file name in SLDStyleFactory" + fontUrl + "\n" + fne);
                    }
                }
            }
        }

        // make sure we have anything to load
        if (is == null) {
            if (LOGGER.isLoggable(Level.INFO)) {
                LOGGER.info("null input stream, could not load the font");
            }

            return null;
        }

        if (LOGGER.isLoggable(Level.FINEST)) {
            LOGGER.finest("about to load");
        }

        try {
            return java.awt.Font.createFont(java.awt.Font.TRUETYPE_FONT, is);
        } catch (FontFormatException ffe) {
            if (LOGGER.isLoggable(Level.INFO)) {
                LOGGER.info("Font format error in FontCache " + fontUrl + "\n" + ffe);
            }

            return null;
        } catch (IOException ioe) {
            // we'll ignore this for the moment
            if (LOGGER.isLoggable(Level.INFO)) {
                LOGGER.info("IO error in FontCache " + fontUrl + "\n" + ioe);
            }

            return null;
        } finally {
            if (is != null) {
                try {
                    is.close();
                } catch (IOException e) {
                    LOGGER.info("IO error in FontCache" + fontUrl + "\n" + e);
                }
            }
        }
    }

    /**
     * Adds the specified font in the font cache. Useful if you want to load fonts that are not
     * installed in the Operating System and cannot provide a full path to fonts either.
     */
    public void registerFont(Font f) {
        loadedFonts.put(f.getName(), f);
    }

    /**
     * Resets the font loading cache. If any font was manually registered, it will have to be
     * registered again
     */
    public synchronized void resetCache() {
        if (systemFonts != null) {
            systemFonts.clear();
        }
        if (loadedFonts != null) {
            loadedFonts.clear();
        }
        if (alternatives != null) {
            alternatives.clear();
        }
    }

    /** Lazily loads up the system fonts cache */
    private Set<String> getSystemFonts() {
        // make sure we load the known font families once.
        if (systemFonts.size() == 0) {
            synchronized (systemFonts) {
                if (systemFonts.size() == 0) {
                    GraphicsEnvironment ge = GraphicsEnvironment.getLocalGraphicsEnvironment();
                    Set<String> fontset = new HashSet<>();

                    // register both faces and families
                    Font[] fonts = ge.getAllFonts();
                    for (Font font : fonts) {
                        fontset.add(font.getName());
                        fontset.add(font.getFamily());
                    }

                    if (LOGGER.isLoggable(Level.FINEST)) {
                        LOGGER.finest("there are " + fontset.size() + " fonts available");
                    }

                    systemFonts.addAll(fontset);
                }
            }
        }

        return systemFonts;
    }

    /**
     * Returns the set of font families and font faces available in the system and those manually
     * loaded into the cache
     */
    public Set<String> getAvailableFonts() {
        Set<String> availableFonts = new HashSet<>();

        availableFonts.addAll(getSystemFonts());
        availableFonts.addAll(loadedFonts.keySet());

        return availableFonts;
    }

    /**
     * Given a font name, returns alternatives for other scripts, based on the assumption they start
     * with the same base name, e.g., "Noto Sans" also has a number of alternative fonts dedicated
     * to specific scripts, like "Noti Sans Urdu", "Noto Sans Arabic", "Noto Sans Javanese" and so
     * on. The code will not return style alterations like "Noto Sans Bold" or "Noto Sans Bold
     * Italic" thought (strips all font names containing "bold" and "italic", case insesitive).
     *
     * @return A list of font names with the same base name
     */
    public List<String> getAlternatives(String name) {
        List<String> result = alternatives.get(name);
        if (result == null) {
            result =
                    FontCache.getDefaultInstance()
                            .getAvailableFonts()
                            .stream()
                            .filter(f -> f.startsWith(name))
                            .filter(
                                    f -> { // leave out alterations, use base fonts
                                        String lc = f.toLowerCase();
                                        return !lc.contains(" bold") && !lc.contains(" italic");
                                    })
                            .sorted() // leave further altered fonts down the line, base ones first
                            .collect(Collectors.toList());
            alternatives.put(name, result);
        }

        return result;
    }
}<|MERGE_RESOLUTION|>--- conflicted
+++ resolved
@@ -48,11 +48,7 @@
     static volatile FontCache defaultInstance;
 
     /** Set containing the font families known of this machine */
-<<<<<<< HEAD
-    Set<String> systemFonts = new HashSet<>();
-=======
     volatile Set<String> systemFonts = new HashSet<>();
->>>>>>> d6d24539
 
     /** Fonts already loaded */
     Map<String, Font> loadedFonts = new ConcurrentHashMap<>();
