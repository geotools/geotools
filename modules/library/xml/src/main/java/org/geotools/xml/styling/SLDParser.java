--- conflicted
+++ resolved
@@ -1254,11 +1254,8 @@
     private void parseVendorOption(Map<String, String> options, Node child) {
         String key = child.getAttributes().getNamedItem("name").getNodeValue();
         String value = getFirstChildValue(child);
-<<<<<<< HEAD
+
         if (StringUtils.isNotBlank(value)) {
-=======
-        if (value != null) {
->>>>>>> 0c93d266
             options.put(key, value);
         }
     }
