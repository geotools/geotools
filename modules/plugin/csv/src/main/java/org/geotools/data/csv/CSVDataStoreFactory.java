/*
 *    GeoTools - The Open Source Java GIS Toolkit
 *    http://geotools.org
 *
 *    (C) 2014 - 2015 Open Source Geospatial Foundation (OSGeo)
 *    (c) 2012 - 2014 OpenPlans
 *
 *    This library is free software; you can redistribute it and/or
 *    modify it under the terms of the GNU Lesser General Public
 *    License as published by the Free Software Foundation;
 *    version 2.1 of the License.
 *
 *    This library is distributed in the hope that it will be useful,
 *    but WITHOUT ANY WARRANTY; without even the implied warranty of
 *    MERCHANTABILITY or FITNESS FOR A PARTICULAR PURPOSE.  See the GNU
 *    Lesser General Public License for more details.
 */
package org.geotools.data.csv;

import java.awt.RenderingHints.Key;
import java.io.File;
import java.io.IOException;
import java.io.Serializable;
import java.net.URI;
import java.net.URL;
import java.util.Collections;
import java.util.Map;
import java.util.logging.Level;
import java.util.logging.Logger;

import org.apache.commons.io.FilenameUtils;
import org.geotools.data.DataStore;
import org.geotools.data.FileDataStore;
import org.geotools.data.FileDataStoreFactorySpi;
import org.geotools.data.csv.parse.CSVAttributesOnlyStrategy;
import org.geotools.data.csv.parse.CSVLatLonStrategy;
import org.geotools.data.csv.parse.CSVSpecifiedWKTStrategy;
import org.geotools.data.csv.parse.CSVStrategy;
import org.geotools.factory.CommonFactoryFinder;
import org.geotools.feature.type.FeatureTypeFactoryImpl;
import org.geotools.util.KVP;
import org.geotools.util.URLs;
import org.geotools.util.logging.Logging;
import org.locationtech.jts.geom.GeometryFactory;

public class CSVDataStoreFactory implements FileDataStoreFactorySpi {
    Logger logger = Logging.getLogger("org.geotools.data.csv");
    /** GUESS_STRATEGY */
    public static final String GUESS_STRATEGY = "guess";

    /** ATTRIBUTES_ONLY_STRATEGY */
    public static final String ATTRIBUTES_ONLY_STRATEGY = "AttributesOnly";

    /** SPECIFC_STRATEGY */
    public static final String SPECIFC_STRATEGY = "specify";

    /** WKT_STRATEGY */
    public static final String WKT_STRATEGY = "wkt";

    private static final String FILE_TYPE = "csv";

    public static final String[] EXTENSIONS = new String[] {"." + FILE_TYPE};

    public static final Param FILE_PARAM =
            new Param("file", File.class, FILE_TYPE + " file", false);

    public static final Param URL_PARAM = new Param("url", URL.class, FILE_TYPE + " file", false);

    public static final Param NAMESPACEP =
            new Param(
                    "namespace",
                    URI.class,
                    "uri to the namespace",
                    false,
                    null,
                    new KVP(Param.LEVEL, "advanced"));

    public static final Param STRATEGYP = new Param("strategy", String.class, "strategy", false);

    public static final Param LATFIELDP =
            new Param(
                    "latField",
                    String.class,
                    "Latitude field. Assumes a CSVSpecifiedLatLngStrategy",
                    false);

    public static final Param LnGFIELDP =
            new Param(
                    "lngField",
                    String.class,
                    "Longitude field. Assumes a CSVSpecifiedLatLngStrategy",
                    false);

    public static final Param WKTP =
            new Param(
                    "wktField",
                    String.class,
                    "WKT field. Assumes a CSVSpecifiedWKTStrategy",
                    false);

    public static final Param QUOTEALL =
            new Param(
                    "quoteAll",
                    Boolean.class,
                    "Should all fields be quoted (true) or just ones that need it (false)",
                    false,
                    Boolean.FALSE,
                    new KVP(Param.LEVEL, "advanced"));
    public static final Param QUOTECHAR =
            new Param(
                    "quoteChar",
                    Character.class,
                    "Character to be used to quote attributes",
                    false,
                    '"',
                    new KVP(Param.LEVEL, "advanced"));
    public static final Param SEPERATORCHAR =
            new Param(
                    "seperator",
                    Character.class,
                    "Character to be used to seperate fields",
                    false,
                    ',',
                    new KVP(Param.LEVEL, "advanced"));
    public static final Param LINESEPSTRING =
            new Param(
                    "lineSeperator",
                    String.class,
                    "String to be used to seperate records",
                    false,
                    System.lineSeparator(),
                    new KVP(Param.LEVEL, "advanced"));
    public static final Param ESCAPECHAR =
            new Param(
                    "escapeChar",
                    Character.class,
                    "Character used to escape quotes",
                    false,
                    '\\',
                    new KVP(Param.LEVEL, "advanced"));
<<<<<<< HEAD
    public static final Param WRITEPRJ =
            new Param(
                    "writeprj",
                    Boolean.class,
                    "Should the CSVDatastore create a .prj file",
                    false,
                    false,
                    new KVP(Param.LEVEL, "advanced"));
=======
  public static final Param WRITEPRJ = new Param("writeprj", Boolean.class,
      "Should the CSVDatastore create a .prj file", false, false,
      new KVP(Param.LEVEL, "advanced"));
>>>>>>> 928f8506
    public static final Param[] parametersInfo =
            new Param[] {
                FILE_PARAM,
                NAMESPACEP,
                STRATEGYP,
                LATFIELDP,
                LnGFIELDP,
                WKTP,
<<<<<<< HEAD
                WRITEPRJ,
=======
          WRITEPRJ,
>>>>>>> 928f8506
                QUOTEALL,
                QUOTECHAR,
                SEPERATORCHAR,
                LINESEPSTRING
            };

    @Override
    public String getDisplayName() {
        return FILE_TYPE.toUpperCase();
    }

    @Override
    public String getDescription() {
        return "Comma delimited text file";
    }

    @Override
    public Param[] getParametersInfo() {
        return parametersInfo;
    }

    private boolean canProcessExtension(String filename) {
        String extension = FilenameUtils.getExtension(filename);
        return FILE_TYPE.equalsIgnoreCase(extension);
    }

    private File fileFromParams(Map<String, Serializable> params) throws IOException {
        File file = (File) FILE_PARAM.lookUp(params);
        if (file != null) {
            return file;
        }
        URL url = (URL) URL_PARAM.lookUp(params);
        if (url != null) {
            return URLs.urlToFile(url);
        }
        return null;
    }

    @Override
    public boolean canProcess(Map<String, Serializable> params) {
        try {
            File file = fileFromParams(params);
            if (file != null) {
                return canProcessExtension(file.getPath());
            }
        } catch (IOException e) {
        }
        return false;
    }

    @Override
    public boolean isAvailable() {
        try {
            CSVDataStore.class.getName();
        } catch (Exception e) {
            return false;
        }
        return true;
    }

    @Override
    public Map<Key, ?> getImplementationHints() {
        return Collections.emptyMap();
    }

    public FileDataStore createDataStoreFromFile(File file) throws IOException {
        return createDataStoreFromFile(file, null);
    }

    public FileDataStore createDataStoreFromFile(File file, URI namespace) throws IOException {
        if (file == null) {
            throw new IllegalArgumentException("Cannot create store from null file");
        } else if (!file.exists()) {
            /* try to make the file if it doesn't exist */
            try {
                file.createNewFile();
            } catch (IOException e) {
                logger.log(Level.FINE, "problem creating file", e);
                logger.info("unable to create CSV file " + file + "\n" + e.getLocalizedMessage());
                throw e;
            }
        }
        Map<String, Serializable> noParams = Collections.emptyMap();
        return createDataStoreFromFile(file, namespace, noParams);
    }

    @Override
    public FileDataStore createDataStore(Map<String, Serializable> params) throws IOException {
        File file = fileFromParams(params);
        if (file == null) {
            throw new IllegalArgumentException(
                    "Could not find file from params to create csv data store");
        }
        URI namespace = (URI) NAMESPACEP.lookUp(params);
        return createDataStoreFromFile(file, namespace, params);
    }

    private FileDataStore createDataStoreFromFile(
            File file, URI namespace, Map<String, Serializable> params) throws IOException {
        CSVFileState csvFileState = new CSVFileState(file, namespace);
        Object strategyParam = STRATEGYP.lookUp(params);
        CSVStrategy csvStrategy = null;
        if (strategyParam != null) {
            String strategyString = strategyParam.toString();
            if (strategyString.equalsIgnoreCase(GUESS_STRATEGY)) {
                csvStrategy = new CSVLatLonStrategy(csvFileState);
            } else if (strategyString.equalsIgnoreCase(ATTRIBUTES_ONLY_STRATEGY)) {
                csvStrategy = new CSVAttributesOnlyStrategy(csvFileState);
            } else if (strategyString.equalsIgnoreCase(SPECIFC_STRATEGY)) {
                Object latParam = LATFIELDP.lookUp(params);
                Object lngParam = LnGFIELDP.lookUp(params);
                if (latParam == null || lngParam == null) {
                    throw new IllegalArgumentException(
                            "'specify' csv strategy selected, but lat/lng params both not specified");
                }
                csvStrategy =
                        new CSVLatLonStrategy(
                                csvFileState, latParam.toString(), lngParam.toString());
            } else if (strategyString.equalsIgnoreCase(WKT_STRATEGY)) {
                Object wktParam = WKTP.lookUp(params);
                if (wktParam == null) {
                    throw new IllegalArgumentException(
                            "'wkt' csv strategy selected, but wktField param not specified");
                }
                csvStrategy = new CSVSpecifiedWKTStrategy(csvFileState, wktParam.toString());
            } else {
                csvStrategy = new CSVAttributesOnlyStrategy(csvFileState);
            }
        } else {
            csvStrategy = new CSVAttributesOnlyStrategy(csvFileState);
        }

<<<<<<< HEAD
        Boolean writeprj = (Boolean) WRITEPRJ.lookUp(params);
        if (writeprj != null) {
            csvStrategy.setWritePrj(writeprj.booleanValue());
        }
=======
    Boolean writeprj = (Boolean) WRITEPRJ.lookUp(params);
    if (writeprj != null) {
      csvStrategy.setWritePrj(writeprj.booleanValue());
    }
>>>>>>> 928f8506
        Boolean quotes = (Boolean) QUOTEALL.lookUp(params);
        if (quotes != null && quotes.booleanValue()) {
            csvStrategy.setQuoteAllFields(quotes.booleanValue());
        }
        Character quoteChar = (Character) QUOTECHAR.lookUp(params);
        if (quoteChar != null) {
            csvStrategy.setQuotechar(quoteChar.charValue());
        }
        Character sepChar = (Character) SEPERATORCHAR.lookUp(params);
        if (sepChar != null) {
            csvStrategy.setSeparator(sepChar);
        }
        Character escapeChar = (Character) ESCAPECHAR.lookUp(params);
        if (escapeChar != null) {
            csvStrategy.setEscapechar(escapeChar);
        }
        String lineSep = (String) LINESEPSTRING.lookUp(params);
        if (lineSep != null) {
            csvStrategy.setLineSeparator(lineSep);
        }
        CSVDataStore store = new CSVDataStore(csvFileState, csvStrategy);
        if (namespace != null) {
            store.setNamespaceURI(namespace.toString());
        }
        store.setDataStoreFactory(this);
        store.setGeometryFactory(new GeometryFactory());
        store.setFeatureTypeFactory(new FeatureTypeFactoryImpl());
        store.setFeatureFactory(CommonFactoryFinder.getFeatureFactory(null));
        return store;
    }

    @Override
    public DataStore createNewDataStore(Map<String, Serializable> params) throws IOException {
        return createDataStore(params);
    }

    @Override
    public FileDataStore createDataStore(URL url) throws IOException {
        File file = URLs.urlToFile(url);
        return createDataStoreFromFile(file);
    }

    @Override
    public String[] getFileExtensions() {
        return EXTENSIONS;
    }

    @Override
    public boolean canProcess(URL url) {
        return canProcessExtension(URLs.urlToFile(url).toString());
    }

    @Override
    public String getTypeName(URL url) throws IOException {
        DataStore ds = createDataStore(url);
        String[] names = ds.getTypeNames();
        assert names.length == 1 : "Invalid number of type names for csv file store";
        ds.dispose();
        return names[0];
    }
}<|MERGE_RESOLUTION|>--- conflicted
+++ resolved
@@ -27,7 +27,6 @@
 import java.util.Map;
 import java.util.logging.Level;
 import java.util.logging.Logger;
-
 import org.apache.commons.io.FilenameUtils;
 import org.geotools.data.DataStore;
 import org.geotools.data.FileDataStore;
@@ -138,7 +137,7 @@
                     false,
                     '\\',
                     new KVP(Param.LEVEL, "advanced"));
-<<<<<<< HEAD
+
     public static final Param WRITEPRJ =
             new Param(
                     "writeprj",
@@ -147,11 +146,6 @@
                     false,
                     false,
                     new KVP(Param.LEVEL, "advanced"));
-=======
-  public static final Param WRITEPRJ = new Param("writeprj", Boolean.class,
-      "Should the CSVDatastore create a .prj file", false, false,
-      new KVP(Param.LEVEL, "advanced"));
->>>>>>> 928f8506
     public static final Param[] parametersInfo =
             new Param[] {
                 FILE_PARAM,
@@ -160,11 +154,7 @@
                 LATFIELDP,
                 LnGFIELDP,
                 WKTP,
-<<<<<<< HEAD
                 WRITEPRJ,
-=======
-          WRITEPRJ,
->>>>>>> 928f8506
                 QUOTEALL,
                 QUOTECHAR,
                 SEPERATORCHAR,
@@ -297,17 +287,10 @@
             csvStrategy = new CSVAttributesOnlyStrategy(csvFileState);
         }
 
-<<<<<<< HEAD
         Boolean writeprj = (Boolean) WRITEPRJ.lookUp(params);
         if (writeprj != null) {
             csvStrategy.setWritePrj(writeprj.booleanValue());
         }
-=======
-    Boolean writeprj = (Boolean) WRITEPRJ.lookUp(params);
-    if (writeprj != null) {
-      csvStrategy.setWritePrj(writeprj.booleanValue());
-    }
->>>>>>> 928f8506
         Boolean quotes = (Boolean) QUOTEALL.lookUp(params);
         if (quotes != null && quotes.booleanValue()) {
             csvStrategy.setQuoteAllFields(quotes.booleanValue());
