--- conflicted
+++ resolved
@@ -9,16 +9,13 @@
  */
 package org.geotools.data.csv;
 
+import com.opencsv.CSVWriter;
 import java.io.File;
 import java.io.FileWriter;
 import java.io.IOException;
 import java.nio.file.Files;
 import java.nio.file.StandardCopyOption;
 import java.util.NoSuchElementException;
-<<<<<<< HEAD
-=======
-
->>>>>>> 928f8506
 import org.apache.commons.io.FilenameUtils;
 import org.geotools.data.DataUtilities;
 import org.geotools.data.FeatureWriter;
@@ -30,8 +27,6 @@
 import org.geotools.referencing.wkt.Formattable;
 import org.opengis.feature.simple.SimpleFeature;
 import org.opengis.feature.simple.SimpleFeatureType;
-
-import com.opencsv.CSVWriter;
 
 /**
  * Iterator supporting writing of feature content.
@@ -63,10 +58,6 @@
     /** Current feature available for modification. May be null if feature removed */
     private SimpleFeature currentFeature;
 
-<<<<<<< HEAD
-=======
-
->>>>>>> 928f8506
     public CSVFeatureWriter(CSVFileState csvFileState, CSVStrategy csvStrategy) throws IOException {
         this(csvFileState, csvStrategy, Query.ALL);
     }
@@ -91,10 +82,6 @@
                         csvStrategy.getLineSeparator());
         this.csvWriter.writeNext(this.csvFileState.getCSVHeaders(), csvStrategy.isQuoteAllFields());
     }
-<<<<<<< HEAD
-=======
-
->>>>>>> 928f8506
 
     // featureType start
     @Override
@@ -194,7 +181,7 @@
         File file = this.csvFileState.getFile();
 
         Files.copy(temp.toPath(), file.toPath(), StandardCopyOption.REPLACE_EXISTING);
-<<<<<<< HEAD
+
         if (csvStrategy.isWritePrj()) {
             File prjFile =
                     new File(file.getParent(), FilenameUtils.getBaseName(file.getName()) + ".prj");
@@ -205,17 +192,6 @@
                 writer.write(((Formattable) csvFileState.getCrs()).toWKT(Citations.EPSG, 0));
             }
         }
-=======
-    if (csvStrategy.isWritePrj()) {
-      File prjFile = new File(file.getParent(), FilenameUtils.getBaseName(file.getName()) + ".prj");
-      if (prjFile.exists()) {
-        prjFile.delete();
-      }
-      try (FileWriter writer = new FileWriter(prjFile)) {
-        writer.write(((Formattable) csvFileState.getCrs()).toWKT(Citations.EPSG, 0));
-      }
-    }
->>>>>>> 928f8506
         temp.delete();
     }
 }