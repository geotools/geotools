--- conflicted
+++ resolved
@@ -1,4 +1,3 @@
-<<<<<<< HEAD
 /*
  *    GeoTools - The Open Source Java GIS Toolkit
  *    http://geotools.org
@@ -42,7 +41,8 @@
  * MySQL database dialect based on basic (non-prepared) statements.
  * 
  * @author Justin Deoliveira, OpenGEO
- *
+ * @author Nikolaos Pringouris <nprigour@gmail.com> added support
+ * 		   for MySQL versions 5.6 (and above)	
  *
  *
  *
@@ -239,276 +239,6 @@
              * therefore we must override behavior and check for a geometry and not a polygon 
              */
             //TODO: srid
-			Geometry geometry = new WKBReader().read(wkb);
-			return geometry.getEnvelopeInternal();
-        } catch (ParseException e) {
-            String msg = "Error decoding wkb for envelope";
-            throw (IOException) new IOException(msg).initCause(e);
-        }
-    }
-    
-    @Override
-    public boolean isLimitOffsetSupported() {
-        return delegate.isLimitOffsetSupported();
-    }
-    
-    @Override
-    public void applyLimitOffset(StringBuffer sql, int limit, int offset) {
-        delegate.applyLimitOffset(sql, limit, offset);
-    }
-
-    @Override
-    public FilterToSQL createFilterToSQL() {
-        return new MySQLFilterToSQL(delegate.getUsePreciseSpatialOps());
-    }
-    
-    @Override
-    public void dropIndex(Connection cx, SimpleFeatureType schema, String databaseSchema,
-            String indexName) throws SQLException {
-        delegate.dropIndex(cx, schema, databaseSchema, indexName);
-    }
-}
-=======
-/*
- *    GeoTools - The Open Source Java GIS Toolkit
- *    http://geotools.org
- *
- *    (C) 2002-2008, Open Source Geospatial Foundation (OSGeo)
- *
- *    This library is free software; you can redistribute it and/or
- *    modify it under the terms of the GNU Lesser General Public
- *    License as published by the Free Software Foundation;
- *    version 2.1 of the License.
- *
- *    This library is distributed in the hope that it will be useful,
- *    but WITHOUT ANY WARRANTY; without even the implied warranty of
- *    MERCHANTABILITY or FITNESS FOR A PARTICULAR PURPOSE.  See the GNU
- *    Lesser General Public License for more details.
- */
-package org.geotools.data.mysql;
-
-import java.io.IOException;
-import java.sql.Connection;
-import java.sql.ResultSet;
-import java.sql.SQLException;
-import java.util.Map;
-
-import org.geotools.data.jdbc.FilterToSQL;
-import org.geotools.factory.Hints;
-import org.geotools.jdbc.BasicSQLDialect;
-import org.geotools.jdbc.JDBCDataStore;
-import org.opengis.feature.simple.SimpleFeatureType;
-import org.opengis.feature.type.AttributeDescriptor;
-import org.opengis.feature.type.GeometryDescriptor;
-
-import com.vividsolutions.jts.geom.Envelope;
-import com.vividsolutions.jts.geom.Geometry;
-import com.vividsolutions.jts.geom.GeometryFactory;
-import com.vividsolutions.jts.io.ParseException;
-import com.vividsolutions.jts.io.WKBReader;
-import com.vividsolutions.jts.io.WKTWriter;
-
-/**
- * MySQL database dialect based on basic (non-prepared) statements.
- * 
- * @author Justin Deoliveira, OpenGEO
- *
- *
- *
- *
- * @source $URL$
- */
-public class MySQLDialectBasic extends BasicSQLDialect {
-    
-    MySQLDialect delegate;
-    
-    public MySQLDialectBasic(JDBCDataStore dataStore) {
-        this( dataStore, false );
-    }
-    
-    public MySQLDialectBasic(JDBCDataStore dataStore, boolean usePreciseSpatialOps) {
-        super( dataStore );
-        delegate = new MySQLDialect(dataStore);
-        delegate.setUsePreciseSpatialOps(usePreciseSpatialOps);
-    }
-    
-    public void setStorageEngine(String storageEngine) {
-        delegate.setStorageEngine(storageEngine);
-    }
-
-    public void setUsePreciseSpatialOps(boolean usePreciseSpatialOps) {
-    	delegate.setUsePreciseSpatialOps(usePreciseSpatialOps);
-    }
-    
-    public boolean getUsePreciseSpatialOps() {
-    	return delegate.getUsePreciseSpatialOps();
-    }
-    
-    @Override
-    public boolean includeTable(String schemaName, String tableName, Connection cx)
-            throws SQLException {
-        return delegate.includeTable(schemaName, tableName, cx);
-    }
-
-    @Override
-    public String getNameEscape() {
-        return delegate.getNameEscape();
-    }
-
-    @Override
-    public String getGeometryTypeName(Integer type) {
-        return delegate.getGeometryTypeName(type);
-    }
-
-    @Override
-    public Integer getGeometrySRID(String schemaName, String tableName, String columnName,
-        Connection cx) throws SQLException {
-        return delegate.getGeometrySRID(schemaName, tableName, columnName, cx); 
-    }
-
-    @Override
-    public void encodeColumnName(String prefix, String raw, StringBuffer sql) {
-        delegate.encodeColumnName(prefix, raw, sql);
-    }
-    
-    @Override
-    public void encodeGeometryColumn(GeometryDescriptor gatt, String prefix, int srid,
-            StringBuffer sql) {
-        delegate.encodeGeometryColumn(gatt, prefix, srid, sql);
-    }
-
-    @Override
-    public void encodeGeometryColumn(GeometryDescriptor gatt, String prefix,
-            int srid, Hints hints, StringBuffer sql) {
-        delegate.encodeGeometryColumn(gatt, prefix, srid, hints, sql);
-    }
-
-    @Override
-    public void encodeColumnType(String sqlTypeName, StringBuffer sql) {
-        delegate.encodeColumnType(sqlTypeName, sql);
-    }
-
-    @Override
-    public void registerClassToSqlMappings(Map<Class<?>, Integer> mappings) {
-        delegate.registerClassToSqlMappings(mappings);
-    }
-
-    @Override
-    public void registerSqlTypeToClassMappings(Map<Integer, Class<?>> mappings) {
-        delegate.registerSqlTypeToClassMappings(mappings);
-    }
-
-    @Override
-    public void registerSqlTypeNameToClassMappings(Map<String, Class<?>> mappings) {
-        delegate.registerSqlTypeNameToClassMappings(mappings);
-    }
-
-    @Override
-    public void registerSqlTypeToSqlTypeNameOverrides(
-            Map<Integer, String> overrides) {
-        delegate.registerSqlTypeToSqlTypeNameOverrides(overrides);
-    }
-    
-    @Override
-    public void encodePostCreateTable(String tableName, StringBuffer sql) {
-        delegate.encodePostCreateTable(tableName, sql);
-    }
-
-    @Override
-    public void encodePostColumnCreateTable(AttributeDescriptor att, StringBuffer sql) {
-        delegate.encodePostColumnCreateTable(att, sql);
-    }
-    
-    @Override
-    public void postCreateTable(String schemaName, SimpleFeatureType featureType, Connection cx)
-            throws SQLException, IOException {
-        delegate.postCreateTable(schemaName, featureType, cx);
-    }
-    
-    @Override
-    public void encodePrimaryKey(String column, StringBuffer sql) {
-        delegate.encodePrimaryKey(column, sql);
-    }
-
-    @Override
-    public boolean lookupGeneratedValuesPostInsert() {
-        return delegate.lookupGeneratedValuesPostInsert();
-    }
-    
-    @Override
-    public Object getNextAutoGeneratedValue(String schemaName,
-            String tableName, String columnName, Connection cx)
-            throws SQLException {
-        return delegate.getNextAutoGeneratedValue(schemaName, tableName, columnName, cx);
-    }
-    
-    @Override
-    public Object getLastAutoGeneratedValue(String schemaName, String tableName, String columnName,
-            Connection cx) throws SQLException {
-        return delegate.getLastAutoGeneratedValue(schemaName, tableName, columnName, cx);
-    }
-    
-    @Override
-    public void encodeGeometryValue(Geometry value, int dimension, int srid, StringBuffer sql)
-            throws IOException {
-        if (value != null) {
-        	if (delegate.usePreciseSpatialOps) {
-        		sql.append("ST_GeomFromText('");
-        	} else {
-        		sql.append("GeomFromText('");
-        	}
-            sql.append(new WKTWriter().write(value));
-            sql.append("', ").append(srid).append(")");
-        }
-        else {
-            sql.append("NULL");
-        }
-    }
-
-    @Override
-    public Geometry decodeGeometryValue(GeometryDescriptor descriptor,
-            ResultSet rs, String column, GeometryFactory factory, Connection cx)
-            throws IOException, SQLException {
-        byte[] bytes = rs.getBytes(column);
-        if ( bytes == null ) {
-            return null;
-        }
-        
-        try {
-            return new WKBReader(factory).read(bytes);
-        } catch (ParseException e) {
-            String msg = "Error decoding wkb";
-            throw (IOException) new IOException(msg).initCause(e);
-        }
-    }
-
-    @Override
-    public void encodeGeometryEnvelope(String tableName, String geometryColumn,
-            StringBuffer sql) {
-    	if (delegate.usePreciseSpatialOps) {
-            sql.append("ST_AsWKB(");
-            sql.append("ST_envelope(");
-    	} else {
-            sql.append("asWKB(");
-            sql.append("envelope(");
-    	}
-
-        encodeColumnName(geometryColumn, sql);
-        sql.append("))");
-    }
-    
-    @Override
-    public Envelope decodeGeometryEnvelope(ResultSet rs, int column,
-            Connection cx) throws SQLException, IOException {
-        byte[] wkb = rs.getBytes(column);
-
-        try {
-            /**
-             * As of MySQL 5.7.6, if the argument is a point or a vertical or horizontal line segment, 
-             * ST_Envelope() returns the point or the line segment as its MBR rather than returning an invalid polygon 
-             * therefore we must override behavior and check for a geometry and not a polygon 
-             */
-            //TODO: srid
         	Geometry geom = (Geometry) new WKBReader().read(wkb);
 
             return geom.getEnvelopeInternal();
@@ -538,5 +268,4 @@
             String indexName) throws SQLException {
         delegate.dropIndex(cx, schema, databaseSchema, indexName);
     }
-}
->>>>>>> 50f049b2
+}