--- conflicted
+++ resolved
@@ -314,16 +314,14 @@
             }
         }
         assertEquals("Did not read all Geometries from sparse file.", 1, cnt);
-<<<<<<< HEAD
 
         FileDataStore ds = FileDataStoreFinder.getDataStore(file);
         assert ds.getFeatureSource().getSchema() != null;
         File missingFile = TestData.file(TestCaseSupport.class, "missing/aaa2.shp");
         FileDataStore ds2 = FileDataStoreFinder.getDataStore(missingFile);
         assert ds2.getFeatureSource().getSchema() != null;
-=======
->>>>>>> 32c589b4
-    }
+    }
+
 
     @Test
     public void testScreenMapIndexedReader() throws Exception {
