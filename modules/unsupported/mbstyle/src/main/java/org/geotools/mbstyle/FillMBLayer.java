/*
 *    GeoTools - The Open Source Java GIS Toolkit
 *    http://geotools.org
 *
 *    (C) 2017, Open Source Geospatial Foundation (OSGeo)
 *
 *    This library is free software; you can redistribute it and/or
 *    modify it under the terms of the GNU Lesser General Public
 *    License as published by the Free Software Foundation;
 *    version 2.1 of the License.
 *
 *    This library is distributed in the hope that it will be useful,
 *    but WITHOUT ANY WARRANTY; without even the implied warranty of
 *    MERCHANTABILITY or FITNESS FOR A PARTICULAR PURPOSE.  See the GNU
 *    Lesser General Public License for more details.
 *    
 */
package org.geotools.mbstyle;

import org.geotools.mbstyle.parse.MBFormatException;
import org.geotools.mbstyle.parse.MBObjectParser;
import org.geotools.mbstyle.transform.MBStyleTransformer;
import org.geotools.styling.*;
import org.geotools.text.Text;
import org.json.simple.JSONObject;
import org.opengis.filter.expression.Expression;
import org.opengis.filter.expression.Literal;
import org.opengis.style.Displacement;
import org.opengis.style.GraphicFill;
import org.opengis.style.SemanticType;

import javax.measure.unit.NonSI;
import java.awt.*;
import java.util.Arrays;
import java.util.Collections;

/**
 * MBLayer wrapper for "Fill" layers.
 * <p>
 * Example of line JSON:
 *
 * <pre>
 *      {   "type": "line",
 *          "source": "http://localhost:8080/geoserver/ne/roads",
 *          "source-layer": "road"
 *          "id": "roads",
 *          "paint": {
 *              "fill-anitalias": true,
 *              "fill-opacity": 1
 *              "fill-color": "#6655ae",
 *              "fill-outline-color": "#000000",
 *              "fill-translate": [0,0],
 *              "fill-translate-anchor": "map",
 *              "fill-pattern": "triangle" // Name of image in sprite to use for drawing image fills. For seamless patterns, image width and height must be a factor of two (2, 4, 8, ..., 512).
 *          },
 *      },
 * </pre>
 *
 * @author Reggie Beckwith (Boundless)
 *
 */
public class FillMBLayer extends MBLayer {

    private JSONObject paint;

    private JSONObject layout;

    private static String TYPE = "fill";

    /**
     * Controls the translation reference point.
     */
    public static enum FillTranslateAnchor {
        /** The fill is translated relative to the map. */
        MAP,
        /** The fill is translated relative to the viewport. */
        VIEWPORT
    }

    public FillMBLayer(JSONObject json) {
        super(json,new MBObjectParser(FillMBLayer.class));

        paint = paint();
        layout = layout();
    }
    @Override
    protected SemanticType defaultSemanticType() {
        return SemanticType.POLYGON;
    }

    /**
     * (Optional) Whether or not the fill should be antialiased.
     * 
     * Defaults to true.
     *
     * @return Whether the fill should be antialiased.
     */
    public Expression getFillAntialias() {
        return parse.bool(paint, "fill-antialias", true);
    }

    /**
     * (Optional) The opacity of the entire fill layer. In contrast to the fill-color, this value will also affect the
     * 1px stroke around the fill, if the stroke is used.
     * 
     * Defaults to 1.
     *
     * @return The opacity of the layer.
     * @throws MBFormatException
     */
    public Number getFillOpacity() throws MBFormatException {
        return parse.optional(Double.class, paint, "fill-opacity", 1.0 );
    }
    
    /**
     * Access fill-opacity, defaults to 1.
     * 
     * @return The opacity of the layer.
     * @throws MBFormatException
     */
    public Expression fillOpacity() throws MBFormatException {
        return parse.percentage( paint, "fill-opacity", 1 );
    }

    /**
     * (Optional). The color of the filled part of this layer. This color can be specified as rgba with an alpha
     * component and the color's opacity will not affect the opacity of the 1px stroke, if it is used.
     * 
     * Colors are written as JSON strings in a variety of permitted formats.
     * 
     * Defaults to #000000. Disabled by fill-pattern.
     *
     * @return The fill color.
     */
    public Color getFillColor(){        
        return parse.convertToColor(parse.optional(String.class, paint, "fill-color", "#000000"));
    }
    
    /**
     * Access fill-color as literal or function expression, defaults to black.
     *
     * @return The fill color.
     */
    public Expression fillColor() {      
        return parse.color(paint, "fill-color", Color.BLACK);
    }

    /**
     * (Optional). Requires fill-antialias = true. The outline color of the fill.
     * 
     * Matches the value of fill-color if unspecified. Disabled by fill-pattern.
     *
     * @return The outline color of the fill.
     */
    public Color getFillOutlineColor(){
        if (paint.get("fill-outline-color") != null) {
            return parse.convertToColor(parse.optional(String.class, paint, "fill-outline-color", "#000000"));
        } else {
            return getFillColor();
        }
    }

    /**
     * Access fill-outline-color as literal or function expression, defaults to black.
     *
     * @return The outline color of the fill.
     */
    public Expression fillOutlineColor() {
        if (paint.get("fill-outline-color") != null) {
            return parse.color(paint, "fill-outline-color", Color.BLACK);
        } else {
            return fillColor();
        }
    }

    /**
     * (Optional) The geometry's offset. Values are [x, y] where negatives indicate left and up,
     * respectively. Units in pixels. Defaults to 0, 0.
     *
     * @return The geometry's offset
     */
    public int[] getFillTranslate(){
        return parse.array( paint, "fill-translate", new int[]{ 0, 0 } );
    }

    /**
     * Access fill-translate as Point.
     *
     * @return The geometry's offset, in pixels.
     */
    public Point fillTranslate() {
        int[] translate = getFillTranslate();
        return new Point(translate[0], translate[1]);
    }

    /**
     * Processes the filter-translate into a Displacement.
     * <p>
     * This should handle both literals and function stops:</p>
     * <pre>
     * filter-translate: [0,0]
     * filter-translate: { property: "building-height", "stops": [[0,[0,0]],[5,[1,2]]] }
     * filter-translate: [ 0, { property: "building-height", "TYPE":"exponential","stops": [[0,0],[30, 5]] }
     * </pre>
     * @return The geometry displacement
     */
<<<<<<< HEAD
    public Displacement lineTranslateDisplacement() {
=======
    public Displacement fillTranslateDisplacement() {
>>>>>>> 758f39f6
        return parse.displacement(paint, "fill-translate", sf.displacement(ff.literal(0), ff.literal(0)));
    }
    
    /**
     * (Optional) Controls the translation reference point.
     * 
     * <ul>
     * <li>{@link FillTranslateAnchor#MAP}: The fill is translated relative to the map.</li>
     * <li>{@link FillTranslateAnchor#VIEWPORT}: The fill is translated relative to the viewport.</li>
     * </ul>
     * 
     * Requires fill-translate.
     * 
     * @return One of 'map','viewport', defaults to 'map'.
     */
    public FillTranslateAnchor getFillTranslateAnchor() {
        Object value = paint.get("fill-translate-anchor");
        if (value != null && "viewport".equalsIgnoreCase((String) value)) {
            return FillTranslateAnchor.VIEWPORT;
        } else {
            return FillTranslateAnchor.MAP;
        }
    }

    /**
     * (Optional) Name of image in a sprite to use for drawing image fills. For seamless patterns, image width and
     * height must be a factor of two (2, 4, 8, ..., 512).
     *
     * @return name of the sprite for the fill pattern, or null if not defined.
     */
    public Expression fillPattern() {
        return parse.string(paint, "fill-pattern", null);
    }
    
    /**
     * 
     * @return True if the layer has a fill-pattern explicitly provided.
     */
    public boolean hasFillPattern() {
        return parse.isPropertyDefined(paint, "fill-pattern");
    }

    /**
     * Transform MBFillLayer to GeoTools FeatureTypeStyle.
     * <p>
     * Notes:</p>
     * <ul>
     * <li>stroke-width is assumed to be 1 (not specified by MapBox style)
     * </ul>
     * @param styleContext The MBStyle to which this layer belongs, used as a context for things like resolving sprite and glyph names to full urls.
     * @return FeatureTypeStyle
     */
    public FeatureTypeStyle transformInternal(MBStyle styleContext) {
        MBStyleTransformer transformer = new MBStyleTransformer(parse);
        PolygonSymbolizer symbolizer;
        // use factory to avoid defaults values
        org.geotools.styling.Stroke stroke = sf.stroke(
                fillOutlineColor(),
                fillOpacity(),
                ff.literal(1),
                ff.literal("miter"),
                ff.literal("butt"),
                null,
                null);

        // from fill pattern or fill color
        Fill fill;
        if (hasFillPattern()) {

            // If the fill-pattern is a literal string (not a function), then
            // we need to support Mapbox {token} replacement.
            Expression fillPatternExpr = fillPattern();
            if (fillPatternExpr instanceof Literal) {
                String text = fillPatternExpr.evaluate(null, String.class);
                if (text.trim().isEmpty()) {
                    fillPatternExpr = ff.literal(" ");
                } else {
                    fillPatternExpr = transformer.cqlExpressionFromTokens(text);
                }
            }

            ExternalGraphic eg = transformer.createExternalGraphicForSprite(fillPatternExpr, styleContext);
<<<<<<< HEAD
            GraphicFill gf = sf.graphicFill(Arrays.asList(eg), fillOpacity(), null, null, null, lineTranslateDisplacement());
=======
            GraphicFill gf = sf.graphicFill(Arrays.asList(eg), fillOpacity(), null, null, null, fillTranslateDisplacement());
>>>>>>> 758f39f6
            fill = sf.fill(gf, null, null);
        } else {
            fill = sf.fill(null, fillColor(), fillOpacity());
        }

        // TODO: Is there a better way to select the first geometry?
        symbolizer = sf.polygonSymbolizer(
                getId(),
                ff.property((String)null),
                sf.description(Text.text("fill"),null),
                NonSI.PIXEL,
                stroke,
                fill,
<<<<<<< HEAD
                lineTranslateDisplacement(),
=======
                fillTranslateDisplacement(),
>>>>>>> 758f39f6
                ff.literal(0));

        Rule rule = sf.rule(
                getId(),
                null,
                null,
                0.0,
                Double.POSITIVE_INFINITY,
                Arrays.asList(symbolizer),
                filter());

        // Set legend graphic to null.
        //TODO: How do other style transformers set a null legend? SLD/SE difference - fix setLegend(null) to empty list.
        rule.setLegendGraphic(new Graphic[0]);


        return sf.featureTypeStyle(
                getId(),
                sf.description(
                        Text.text("MBStyle "+getId()),
                        Text.text("Generated for "+getSourceLayer())),
                null, // (unused)
                Collections.emptySet(),
                Collections.singleton(SemanticType.POLYGON), // we only expect this to be applied to polygons
                Arrays.asList(rule)
        );
    }

    /**
     * Rendering type of this layer.
     *
     * @return {@link #TYPE}
     */
    @Override
    public String getType() {
        return TYPE;
    }
}<|MERGE_RESOLUTION|>--- conflicted
+++ resolved
@@ -22,6 +22,7 @@
 import org.geotools.mbstyle.transform.MBStyleTransformer;
 import org.geotools.styling.*;
 import org.geotools.text.Text;
+import org.json.simple.JSONArray;
 import org.json.simple.JSONObject;
 import org.opengis.filter.expression.Expression;
 import org.opengis.filter.expression.Literal;
@@ -204,11 +205,7 @@
      * </pre>
      * @return The geometry displacement
      */
-<<<<<<< HEAD
-    public Displacement lineTranslateDisplacement() {
-=======
     public Displacement fillTranslateDisplacement() {
->>>>>>> 758f39f6
         return parse.displacement(paint, "fill-translate", sf.displacement(ff.literal(0), ff.literal(0)));
     }
     
@@ -291,11 +288,7 @@
             }
 
             ExternalGraphic eg = transformer.createExternalGraphicForSprite(fillPatternExpr, styleContext);
-<<<<<<< HEAD
-            GraphicFill gf = sf.graphicFill(Arrays.asList(eg), fillOpacity(), null, null, null, lineTranslateDisplacement());
-=======
             GraphicFill gf = sf.graphicFill(Arrays.asList(eg), fillOpacity(), null, null, null, fillTranslateDisplacement());
->>>>>>> 758f39f6
             fill = sf.fill(gf, null, null);
         } else {
             fill = sf.fill(null, fillColor(), fillOpacity());
@@ -309,11 +302,7 @@
                 NonSI.PIXEL,
                 stroke,
                 fill,
-<<<<<<< HEAD
-                lineTranslateDisplacement(),
-=======
                 fillTranslateDisplacement(),
->>>>>>> 758f39f6
                 ff.literal(0));
 
         Rule rule = sf.rule(
