/*
 *    GeoTools - The Open Source Java GIS Toolkit
 *    http://geotools.org
 *
 *    (C) 2017, Open Source Geospatial Foundation (OSGeo)
 *
 *    This library is free software; you can redistribute it and/or
 *    modify it under the terms of the GNU Lesser General Public
 *    License as published by the Free Software Foundation;
 *    version 2.1 of the License.
 *
 *    This library is distributed in the hope that it will be useful,
 *    but WITHOUT ANY WARRANTY; without even the implied warranty of
 *    MERCHANTABILITY or FITNESS FOR A PARTICULAR PURPOSE.  See the GNU
 *    Lesser General Public License for more details.
 *    
 */
package org.geotools.mbstyle.layer;

import org.geotools.mbstyle.MBStyle;
import org.geotools.mbstyle.parse.MBFilter;
import org.geotools.mbstyle.parse.MBObjectParser;
import org.geotools.styling.*;
import org.geotools.text.Text;
import org.json.simple.JSONObject;
import org.opengis.filter.expression.Expression;
import org.opengis.style.ContrastMethod;
import org.opengis.style.Rule;
import org.opengis.style.SemanticType;

import javax.measure.unit.NonSI;
import java.util.ArrayList;
import java.util.Arrays;
import java.util.Collections;
import java.util.List;

public class RasterMBLayer extends MBLayer {

    private JSONObject paintJson;

    private static String TYPE = "raster";

    public RasterMBLayer(JSONObject json) {
        super(json, new MBObjectParser(RasterMBLayer.class));

        if (json.get("paint") != null) {
            paintJson = (JSONObject) json.get("paint");
        } else {
            paintJson = new JSONObject();
        }
    }
    @Override
    protected SemanticType defaultSemanticType() {
        return SemanticType.RASTER;
    }

    /**
     * (Optional) The opacity (Number) at which the image will be drawn.
     * 
     * Defaults to 1. Range: [0, 1]
     *
     * @return The opacity of this raster layer.
     */
    public Expression opacity() {
        return parse.percentage(paintJson, "raster-opacity", 1);
    }
    
    /**
     * (Optional) The opacity (Number) at which the image will be drawn.
     * 
     * Defaults to 1. Range: [0, 1]
     *
     * @return The opacity of this raster layer.
     */
    public Number getOpacity() {
        return parse.optional(Number.class , paintJson, "raster-opacity", 1);        
    }

    /**
     * (Optional) Rotates hues around the color wheel.
     * 
     * Number. Units in degrees. Defaults to 0.
     *
     * @return The angle to rotate the hue of the raster image by.
     */
    public Expression hueRotate() {
        return parse.number(paintJson, "raster-hue-rotate", 0);
    }
    
    /**
     * (Optional) Rotates hues around the color wheel.
     * 
     * Number. Units in degrees. Defaults to 0.
     *
     * @return The angle to rotate the hue of the raster image by.
     */    
    public Number getHueRotate() {
        return parse.optional(Number.class, paintJson, "raster-hue-rotate", 0);
    }

    /**
     * (Optional) Scale the brightness of the image. The value is the minimum brightness.
     * 
     * Number. Defaults to 0. Range: [0, 1]
     *
     * @return The minimum magnitude of the brightness.
     */
    public Expression brightnessMin() {
        return parse.number(paintJson, "raster-brightness-min", 0);
    }
    
    /**
     * (Optional) Scale the brightness of the image. The value is the minimum brightness.
     * 
     * Number. Defaults to 0. Range: [0, 1]
     *
     * @return The minimum magnitude of the brightness.
     */
    public Number getBrightnessMin() {
        return parse.optional(Number.class, paintJson, "raster-brightness-min", 0);
    }

    /**
     * (Optional) Scale the brightness of the image. The value is the maximum brightness.
     * 
     * Number. Defaults to 1. Range: [0, 1]
     *
     * @return The maximum magnitude of the brightness.
     */
    public Expression brightnessMax() {
        return parse.number(paintJson, "raster-brightness-max", 1);
    }
    
    /**
     * (Optional) Scale the brightness of the image. The value is the maximum brightness.
     * 
     * Number. Defaults to 1. Range: [0, 1]
     *
     * @return The maximum magnitude of the brightness.
     */
    public Number getBrightnessMax() {
        return parse.optional(Number.class, paintJson, "raster-brightness-max", 1);
    }

    /**
     * (Optional) Increase or reduce the saturation of the image.
     * 
     * Number. Defaults to 0. Range: [-1, 1]
     *
     * @return The change in saturation
     */
    public Expression saturation() {
        return parse.number(paintJson, "raster-saturation", 0);
    }

    /**
     * (Optional) Increase or reduce the saturation of the image.
     * 
     * Number. Defaults to 0. Range: [-1, 1]
     *
     * @return The change in saturation
     */
    public Number getSaturation() {
        return parse.optional(Number.class, paintJson,  "raster-saturation", 0);
    }

    /**
     * (Optional) Increase or reduce the contrast of the image.
     * 
     * Number. Defaults to 0. Range: [-1, 1]
     *
     * @return The change in contrast
     */
    public Expression contrast() {
        return parse.number(paintJson, "raster-contrast", 0);
    }
    
    /**
     * (Optional) Increase or reduce the contrast of the image.
     * 
     * Number. Defaults to 0. Range: [-1, 1]
     *
     * @return The change in contrast
     */
    public Number getContrast() {
        return parse.optional(Number.class, paintJson,  "raster-contrast", 0);
    }

    /**
     * (Optional) Fade duration when a new tile is added.
     * 
     * Number. Units in milliseconds. Defaults to 300.
     *
     * @return The duration of the fade when a new tile is added.
     */
    public Expression fadeDuration() {
        return parse.number(paintJson, "raster-fade-duration", 300);
    }

    /**
     * (Optional) Fade duration when a new tile is added.
     *
     * Number. Units in milliseconds. Defaults to 300.
     *
     * @return The duration of the fade when a new tile is added.
     */
    public Number getFadeDuration() {
        return parse.optional(Number.class, paintJson,  "raster-fade-duration", 300);
    }

    /**
     * Transform {@link RasterMBLayer} to GeoTools FeatureTypeStyle.
     * <p>
     * Notes:
     * </p>
     * <ul>
     * <li>Assumes 3-band RGB</li>
     * </ul>
     *
     * @param styleContext The MBStyle to which this layer belongs, used as a context for things like resolving sprite and glyph names to full urls.
     * @return FeatureTypeStyle
     */
    public List<FeatureTypeStyle> transformInternal(MBStyle styleContext) {
        ContrastEnhancement ce = sf.contrastEnhancement(ff.literal(1.0), ContrastMethod.NONE);

        // Use of builder is easier for code examples; but fills in SLD defaults
        // Currently only applies the opacity.
        RasterSymbolizer symbolizer = sf.rasterSymbolizer(getId(), null,
                sf.description(Text.text("raster"), null), NonSI.PIXEL, opacity(), null,
                null, null, ce, null, null);

        List<Rule> rules = new ArrayList<>();
        MBFilter filter = getFilter();
        org.geotools.styling.Rule rule = sf.rule(getId(), null, null, 0.0, Double.MAX_VALUE,
                Arrays.asList(symbolizer), filter.filter());
        rules.add(rule);
        rule.setLegendGraphic(new Graphic[0]);
<<<<<<< HEAD
        List<FeatureTypeStyle> style = new ArrayList<>();
        style.add(sf.featureTypeStyle(getId(),
=======

        return Collections.singletonList(sf.featureTypeStyle(getId(),
>>>>>>> 31971935
                sf.description(Text.text("MBStyle " + getId()),
                        Text.text("Generated for " + getSourceLayer())),
                null,
                Collections.emptySet(),
                filter.semanticTypeIdentifiers(),
                rules));
<<<<<<< HEAD
        return style;
=======
>>>>>>> 31971935
    }

    /**
     * Rendering type of this layer.
     *
     * @return {@link #TYPE}
     */
    public String getType() {
        return TYPE;
    }

}<|MERGE_RESOLUTION|>--- conflicted
+++ resolved
@@ -235,23 +235,14 @@
                 Arrays.asList(symbolizer), filter.filter());
         rules.add(rule);
         rule.setLegendGraphic(new Graphic[0]);
-<<<<<<< HEAD
-        List<FeatureTypeStyle> style = new ArrayList<>();
-        style.add(sf.featureTypeStyle(getId(),
-=======
 
         return Collections.singletonList(sf.featureTypeStyle(getId(),
->>>>>>> 31971935
                 sf.description(Text.text("MBStyle " + getId()),
                         Text.text("Generated for " + getSourceLayer())),
                 null,
                 Collections.emptySet(),
                 filter.semanticTypeIdentifiers(),
                 rules));
-<<<<<<< HEAD
-        return style;
-=======
->>>>>>> 31971935
     }
 
     /**
