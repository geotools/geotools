--- conflicted
+++ resolved
@@ -234,10 +234,7 @@
                         bounds, // outputBBOX
                         1000, // outputWidth
                         1000, // outputHeight
-<<<<<<< HEAD
                         null,
-=======
->>>>>>> 4e0145bc
                         monitor);
 
         checkSchemaCorrect(result.getSchema(), true);
@@ -251,7 +248,7 @@
         assertNull(res.getAttribute("value"));
     }
 
-<<<<<<< HEAD
+
     @Test
     /**
      * check that values to be clustered can be filtered
@@ -306,8 +303,6 @@
         assertEquals(33.0, (double) res.getAttribute("value"), 0.000001);
     }
 
-=======
->>>>>>> 4e0145bc
     private void checkStackedPoint(
             Coordinate expectedCoordinate, int count, int countUnique, SimpleFeature f) {
         if (expectedCoordinate != null) {
