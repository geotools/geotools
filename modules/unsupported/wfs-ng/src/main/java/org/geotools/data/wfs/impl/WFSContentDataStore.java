/*
 *    GeoTools - The Open Source Java GIS Toolkit
 *    http://geotools.org
 *
 *    (C) 2008-2014, Open Source Geospatial Foundation (OSGeo)
 *
 *    This library is free software; you can redistribute it and/or
 *    modify it under the terms of the GNU Lesser General Public
 *    License as published by the Free Software Foundation;
 *    version 2.1 of the License.
 *
 *    This library is distributed in the hope that it will be useful,
 *    but WITHOUT ANY WARRANTY; without even the implied warranty of
 *    MERCHANTABILITY or FITNESS FOR A PARTICULAR PURPOSE.  See the GNU
 *    Lesser General Public License for more details.
 */
package org.geotools.data.wfs.impl;

import java.io.IOException;
import java.net.URI;
import java.net.URISyntaxException;
import java.util.ArrayList;
import java.util.List;
import java.util.Map;
import java.util.Map.Entry;
import java.util.NoSuchElementException;
import java.util.Set;
import java.util.concurrent.ConcurrentHashMap;

import javax.xml.XMLConstants;
import javax.xml.namespace.QName;

import net.opengis.wfs20.ListStoredQueriesResponseType;
import net.opengis.wfs20.StoredQueryDescriptionType;
import net.opengis.wfs20.StoredQueryListItemType;

import org.geotools.data.store.ContentDataStore;
import org.geotools.data.store.ContentEntry;
import org.geotools.data.store.ContentFeatureSource;
import org.geotools.data.wfs.internal.DescribeFeatureTypeRequest;
import org.geotools.data.wfs.internal.DescribeFeatureTypeResponse;
import org.geotools.data.wfs.internal.DescribeStoredQueriesRequest;
import org.geotools.data.wfs.internal.DescribeStoredQueriesResponse;
import org.geotools.data.wfs.internal.ListStoredQueriesRequest;
import org.geotools.data.wfs.internal.ListStoredQueriesResponse;
import org.geotools.data.wfs.internal.WFSClient;
import org.geotools.data.wfs.internal.parsers.EmfAppSchemaParser;
import org.geotools.factory.CommonFactoryFinder;
import org.geotools.feature.NameImpl;
import org.geotools.feature.type.FeatureTypeFactoryImpl;
import org.opengis.feature.simple.SimpleFeatureType;
import org.opengis.feature.type.FeatureType;
import org.opengis.feature.type.Name;

import com.vividsolutions.jts.geom.GeometryFactory;
import com.vividsolutions.jts.geom.impl.PackedCoordinateSequenceFactory;

public class WFSContentDataStore extends ContentDataStore {

    public static final String STORED_QUERY_CONFIGURATION_HINT = "WFS_NG_STORED_QUERY_CONFIGURATION";

    private final WFSClient client;

    private final Map<Name, QName> names;

    private final Map<QName, FeatureType> remoteFeatureTypes;
    private final Map<String, StoredQueryDescriptionType> storedQueryDescriptionTypes;

    private ListStoredQueriesResponseType remoteStoredQueries;

    protected Map<String, String> configuredStoredQueries =
            new ConcurrentHashMap<String, String>();

    public WFSContentDataStore(final WFSClient client) {
        this.client = client;
        this.names = new ConcurrentHashMap<Name, QName>();
        this.remoteFeatureTypes = new ConcurrentHashMap<QName, FeatureType>();
        this.storedQueryDescriptionTypes = new ConcurrentHashMap<String, StoredQueryDescriptionType>();
        // default factories
        setFilterFactory(CommonFactoryFinder.getFilterFactory(null));
        setGeometryFactory(new GeometryFactory(PackedCoordinateSequenceFactory.DOUBLE_FACTORY));
        setFeatureTypeFactory(new FeatureTypeFactoryImpl());
        setFeatureFactory(CommonFactoryFinder.getFeatureFactory(null));
    }

    /**
     * @see WFSDataStore#getInfo()
     */
    @Override
    public WFSServiceInfo getInfo() {
        return client.getInfo();
    }

    @Override
    protected WFSContentState createContentState(ContentEntry entry) {
        return new WFSContentState(entry);
    }

    /**
     * @see org.geotools.data.store.ContentDataStore#createTypeNames()
     */
    @Override
    protected List<Name> createTypeNames() throws IOException {
        String namespaceURI = getNamespaceURI();

        Set<QName> remoteTypeNames = client.getRemoteTypeNames();
        List<Name> names = new ArrayList<Name>(remoteTypeNames.size());
        for (QName remoteTypeName : remoteTypeNames) {
            String localTypeName = remoteTypeName.getLocalPart();
            if (!XMLConstants.DEFAULT_NS_PREFIX.equals(remoteTypeName.getPrefix())) {
                localTypeName = remoteTypeName.getPrefix() + "_" + localTypeName;
            }
            Name typeName = new NameImpl(namespaceURI==null? remoteTypeName.getNamespaceURI() : namespaceURI, localTypeName);
            
            names.add(typeName);
            this.names.put(typeName, remoteTypeName);
        }

        for(Entry<String, String> e : configuredStoredQueries.entrySet()) {
            String name = e.getKey();
            String storedQueryId = e.getValue();
            Name typeName = new NameImpl(namespaceURI, name);
            names.add(typeName);
            this.names.put(typeName, getStoredQueryReturnType(storedQueryId));
        }

        return names;
    }

    /**
     * @see WFSContentFeatureSource
     * @see WFSContentFeatureStore
     * @see WFSClient#supportsTransaction(QName)
     * @see org.geotools.data.store.ContentDataStore#createFeatureSource(org.geotools.data.store.ContentEntry)
     */
    @Override
    protected ContentFeatureSource createFeatureSource(final ContentEntry entry) throws IOException {
        ContentFeatureSource source;

        if (!isStoredQuery(entry.getName())) {
            final QName remoteTypeName = getRemoteTypeName(entry.getName());

            source = new WFSContentFeatureSource(entry, client);

<<<<<<< HEAD
            // TODO: revisit. Transactions disabled by now until resolving the strategy to use as much
            // from ContentDataStore and related classes as possible
            // if (client.supportsTransaction(remoteTypeName)) {
            // source = new WFSContentFeatureStore((WFSContentFeatureSource) source);
            // }

        } else {
            String storedQueryId = configuredStoredQueries.get(entry.getName().getLocalPart());
            StoredQueryDescriptionType desc = getStoredQueryDescriptionType(storedQueryId);

            source = new WFSStoredQueryContentFeatureSource(entry, client, desc);
=======
        final QName remoteTypeName = getRemoteTypeName(entry.getName());
        
        if (client.supportsTransaction(remoteTypeName)) {
         source = new WFSContentFeatureStore((WFSContentFeatureSource) source);
>>>>>>> d581f97b
        }

        return source;
    }

    private boolean isStoredQuery(Name name) {
        return configuredStoredQueries.containsKey(name.getLocalPart());
    }

    public QName getRemoteTypeName(Name localTypeName) throws IOException {
        if (names.isEmpty()) {
            createTypeNames();
        }
        QName qName = names.get(localTypeName);
        if (null == qName) {
            throw new NoSuchElementException(localTypeName.toString());
        }
        return qName;
    }

    public ListStoredQueriesResponseType getStoredQueryListResponse() throws IOException {

        synchronized(this) {

            if (remoteStoredQueries == null) {

                ListStoredQueriesRequest request = client.createListStoredQueriesRequest();

                ListStoredQueriesResponse response = client.issueRequest(request);

                remoteStoredQueries = response.getListStoredQueriesResponse();
            }
        }

        return remoteStoredQueries;
    }

    public boolean supportsStoredQueries() {
        return client.supportsStoredQueries();
    }

    public FeatureType getRemoteFeatureType(final QName remoteTypeName) throws IOException {

        FeatureType remoteFeatureType;

        final String lockObj = remoteTypeName.toString().intern();

        synchronized (lockObj) {
            remoteFeatureType = remoteFeatureTypes.get(remoteTypeName);
            if (remoteFeatureType == null) {

                DescribeFeatureTypeRequest request = client.createDescribeFeatureTypeRequest();
                request.setTypeName(remoteTypeName);

                DescribeFeatureTypeResponse response = client.issueRequest(request);

                remoteFeatureType = response.getFeatureType();

                remoteFeatureTypes.put(remoteTypeName, remoteFeatureType);
            }
        }

        return remoteFeatureType;
    }

    public StoredQueryDescriptionType getStoredQueryDescriptionType(String storedQueryId) throws IOException {

        StoredQueryDescriptionType desc = null;

        final String lockObj = storedQueryId.intern();

        synchronized (lockObj) {
            desc = storedQueryDescriptionTypes.get(storedQueryId);
            if (desc == null) {
                DescribeStoredQueriesRequest request = client.createDescribeStoredQueriesRequest();

                URI id;
                try {
                    id = new URI(storedQueryId);
                } catch(URISyntaxException use) {
                    throw new IOException(use);
                }

                request.getStoredQueryIds().add(id);

                DescribeStoredQueriesResponse response = client.issueRequest(request);

                desc = response.getStoredQueryDescriptions().get(0);
                storedQueryDescriptionTypes.put(storedQueryId, desc);
            }
        }

        return desc;
    }

    public SimpleFeatureType getRemoteSimpleFeatureType(final QName remoteTypeName)
            throws IOException {

        final FeatureType remoteFeatureType = getRemoteFeatureType(remoteTypeName);
        final SimpleFeatureType remoteSimpleFeatureType;
        // remove GML properties
        remoteSimpleFeatureType = EmfAppSchemaParser.toSimpleFeatureType(remoteFeatureType);

        return remoteSimpleFeatureType;
    }

    public WFSClient getWfsClient() {
        return client;
    }

    public Name addStoredQuery(String localName, String storedQueryId) throws IOException {
        Name name = new NameImpl(namespaceURI, localName);
        try {
            configuredStoredQueries.put(localName, storedQueryId);
            // the new stored query might be overriding a previous definition
            removeEntry(name);
            getStoredQuerySchema(storedQueryId);

            this.names.put(name, getStoredQueryReturnType(storedQueryId));

            return name;
        } catch (IOException e) {
            configuredStoredQueries.remove(localName);
            throw e;
        }
    }

    public QName getStoredQueryReturnType(String storedQueryId) throws IOException {
        ListStoredQueriesResponseType list = getStoredQueryListResponse();
        for (StoredQueryListItemType query : list.getStoredQuery()) {

            if (query.getId().equals(storedQueryId)) {
                return query.getReturnFeatureType().get(0);
            }
        }
        throw new IOException("Unknown stored query "+storedQueryId);
    }

    public SimpleFeatureType getStoredQuerySchema(String storedQueryId) throws IOException {
        QName returnType = getStoredQueryReturnType(storedQueryId);
        return getRemoteSimpleFeatureType(returnType);
    }

    public Map<String, String> getConfiguredStoredQueries() {
        return configuredStoredQueries;
    }

    public void removeStoredQuery(String localName) {
        Name name = new NameImpl(namespaceURI, localName);
        this.names.remove(name);
        configuredStoredQueries.remove(localName);
    }

}<|MERGE_RESOLUTION|>--- conflicted
+++ resolved
@@ -142,24 +142,15 @@
 
             source = new WFSContentFeatureSource(entry, client);
 
-<<<<<<< HEAD
-            // TODO: revisit. Transactions disabled by now until resolving the strategy to use as much
-            // from ContentDataStore and related classes as possible
-            // if (client.supportsTransaction(remoteTypeName)) {
-            // source = new WFSContentFeatureStore((WFSContentFeatureSource) source);
-            // }
+            if (client.supportsTransaction(remoteTypeName)) {
+                source = new WFSContentFeatureStore((WFSContentFeatureSource) source);
+            }
 
         } else {
             String storedQueryId = configuredStoredQueries.get(entry.getName().getLocalPart());
             StoredQueryDescriptionType desc = getStoredQueryDescriptionType(storedQueryId);
 
             source = new WFSStoredQueryContentFeatureSource(entry, client, desc);
-=======
-        final QName remoteTypeName = getRemoteTypeName(entry.getName());
-        
-        if (client.supportsTransaction(remoteTypeName)) {
-         source = new WFSContentFeatureStore((WFSContentFeatureSource) source);
->>>>>>> d581f97b
         }
 
         return source;
