<?xml version="1.0" encoding="UTF-8"?>
<!-- =======================================================================
        Maven Project Configuration File

        The Geotools Project
            http://www.geotools.org/

        Version: $Id$
     ======================================================================= -->
  <project xmlns="http://maven.apache.org/POM/4.0.0"
           xmlns:xsi="http://www.w3.org/2001/XMLSchema-instance"
           xsi:schemaLocation="http://maven.apache.org/POM/4.0.0
                               http://maven.apache.org/maven-v4_0_0.xsd">
  <modelVersion>4.0.0</modelVersion>


  <!-- =========================================================== -->
  <!--   Properties and Profiles                                   -->
  <!--       modify the build process in certain conditions.       -->
  <!--   Available properties are:                                 -->
  <!--                                                             -->
  <!--    -Dall               build all the usual suspects the     -->
  <!--                        core library with any unsupported    -->
  <!--                        modules or example code used by the  -->
  <!--                        build box.                           -->
  <!--                                                             -->
  <!--   Available profiles are:                                   -->
  <!--                                                             -->
  <!--     docs               include docs                         -->
  <!--                                                             -->
  <!--     pending            Includes modules that are pending    -->
  <!--                                                             -->
  <!--     extensive.tests    Performs more extensive tests than   -->
  <!--                        the default. Only a few modules      -->
  <!--                        check for this profile.              -->
  <!--                                                             -->
  <!--     interactive.tests  Allows tests to show up dialogs      -->
  <!--                                                             -->
  <!--     skip.image.tests   Allows excluding comparison tests    -->
  <!--                                                             -->
  <!--     interactive.image  Image comparison will show           -->
  <!--                        comparison dialogs (image.tests      -->
  <!--                        must be set to true)                 -->
  <!--                                                             -->
  <!--     site.build         The main purpose of this build is to -->
  <!--                        create reports. Consequently, a      -->
  <!--                        JUnit test failure will not stop the -->
  <!--                        build. The failure should be         -->
  <!--                        reported by the surefire report      -->
  <!--                        plugin.                              -->
  <!--                                                             -->
  <!--     online             Profile to active tests which end in -->
  <!--                        "OnlineTest.java"                    -->
  <!--                                                             -->
  <!--     stress             Profile to active tests which end in -->
  <!--                        "StressTest.java"                    -->
  <!--                                                             -->
  <!--     dependencycheck    Profile to check dependency versions -->
  <!--                                                             -->
  <!--   Example:                                                  -->
  <!--       mvn install -Dall                                     -->
  <!--       mvn eclipse:eclipse -Dall                             -->
  <!--       mvn -P docs install                                   -->
  <!--       mvn -P extensive.tests install                        -->
  <!--       mvn -P online,stress install                          -->
  <!--       mvn -P site.build site                                -->
  <!--                                                             -->
  <!--     While you can specify properties one at a time on the   -->
  <!--     command line, for properties describing your            -->
  <!--     environment you will want to modify settings.xml        -->
  <!--                                                             -->
  <!--     Note that profiles like "site.build" are not mandatory  -->
  <!--     for using the "site" goal. Such profiles just modify    -->
  <!--     the build process prior the "site" goal execution in a  -->
  <!--     manner relevant to the purpose of the "site" goal.      -->
  <!-- =========================================================== -->
  <properties>
    <allow.test.skip>true</allow.test.skip>
    <allow.test.failure.ignore>false</allow.test.failure.ignore>
    <extensive.tests>false</extensive.tests>
    <skip.image.tests>false</skip.image.tests>
    <interactive.tests>false</interactive.tests>
    <interactive.image>false</interactive.image>
    <online.skip.pattern>**/*OnlineTest.java</online.skip.pattern>
    <stress.skip.pattern>**/*StressTest.java</stress.skip.pattern>
    <test.exclude.pattern>disabled</test.exclude.pattern>
    <test.maxHeapSize>256M</test.maxHeapSize>
    <javadoc.maxHeapSize>1536M</javadoc.maxHeapSize>
    <test.forkMode>once</test.forkMode>
    <test.args></test.args>
    <src.output>${basedir}/target</src.output>
    <imageio.ext.version>1.3.2</imageio.ext.version>
    <jts.version>1.17.0</jts.version>
    <jaiext.version>1.1.16</jaiext.version>
    <netcdf.version>4.6.15</netcdf.version>
    <jt.version>1.6.0</jt.version>
    <jaxb.api.version>2.4.0-b180830.0359</jaxb.api.version>
    <jaxb.runtime.version>2.4.0-b180830.0438</jaxb.runtime.version>
    <mockito.core.version>2.23.0</mockito.core.version>
    <java.awt.headless>true</java.awt.headless>
    <sun.java2d.d3d>true</sun.java2d.d3d>
    <jvm.opts></jvm.opts>
    <maven.build.timestamp.format>dd-MMM-yyyy HH:mm</maven.build.timestamp.format>
    <build.timestamp>${maven.build.timestamp}</build.timestamp>
    <fork.javac>false</fork.javac>
    <javac.maxHeapSize>256M</javac.maxHeapSize>
    <project.build.sourceEncoding>UTF-8</project.build.sourceEncoding>
    <postgresql.jdbc.version>42.2.14</postgresql.jdbc.version>
    <solrj.version>7.2.1</solrj.version>
    <elasticsearch.version>7.4.0</elasticsearch.version>
    <maven.javadoc.plugin.version>3.0.1</maven.javadoc.plugin.version>
    <maven.jacoco.plugin.version>0.8.2</maven.jacoco.plugin.version>
    <git.commit.useNative>false</git.commit.useNative>
    <git.commit.runOnlyOnce>true</git.commit.runOnlyOnce>
    <fmt.action>format</fmt.action>
    <fmt.skip>false</fmt.skip>
    <batik.version>1.10</batik.version>
    <logging-profile>quiet-logging</logging-profile>
    <errorProneFlags></errorProneFlags>
    <errorProne.version>2.3.4</errorProne.version>
    <javac.version>9+181-r4173-1</javac.version>
    <pmd.skip>false</pmd.skip>
    <spotbugs.skip>false</spotbugs.skip>
    <pmd.version>6.20.0</pmd.version>
    <checkstyle.skip>false</checkstyle.skip>
    <qa>false</qa>
<<<<<<< HEAD
    <jackson2.version>2.9.7</jackson2.version>
    <lint>deprecation,unchecked</lint>
=======
    <jackson2.version>2.10.1</jackson2.version>
    <lint>deprecation</lint>
>>>>>>> 69c7d9ae
  </properties>

  <!-- Profiles set on the command-line overwrite default properties. -->
  <profiles>
    <profile>
      <id>docs</id>
      <activation>
         <property><name>all</name></property>
       </activation>
      <modules>
        <module>docs</module>
      </modules>
    </profile>
    <profile>
      <id>extensive.tests</id>
      <properties>
        <extensive.tests>true</extensive.tests>
      </properties>
    </profile>
    <profile>
      <id>skip.image.tests</id>
      <properties>
        <skip.image.tests>true</skip.image.tests>
      </properties>
    </profile>
    <profile>
      <id>interactive.tests</id>
      <properties>
        <interactive.tests>true</interactive.tests>
        <java.awt.headless>false</java.awt.headless>
      </properties>
    </profile>
    <profile>
      <id>interactive.image</id>
      <properties>
        <interactive.image>true</interactive.image>
        <java.awt.headless>false</java.awt.headless>
      </properties>
    </profile>
    <profile>
      <id>site.build</id>
      <properties>
        <allow.test.skip>false</allow.test.skip>
        <allow.test.failure.ignore>true</allow.test.failure.ignore>
        <extensive.tests>true</extensive.tests>
      </properties>
    </profile>
     <profile>
      <id>online</id>
      <properties>
        <online.skip.pattern>disabled</online.skip.pattern>
      </properties>
    </profile>
    <profile>
      <id>stress</id>
      <properties>
        <stress.skip.pattern>disabled</stress.skip.pattern>
      </properties>
    </profile>
    <profile>
      <id>site.local</id>
      <distributionManagement>
        <site>
          <id>local</id>
          <name>Web site for Maven reports</name>
          <url>file:///${java.io.tmpdir}/gtsite</url>
        </site>
      </distributionManagement>
    </profile>

    <!-- Dependency version checks -->
    <profile>
      <id>dependencycheck</id>
      <build>
        <plugins>
          <plugin>
            <groupId>org.owasp</groupId>
            <artifactId>dependency-check-maven</artifactId>
            <version>5.3.0</version>
            <configuration>
              <failBuildOnCVSS>8</failBuildOnCVSS>
              <suppressionFile>${geotoolsBaseDir}/build/qa/dependency-check-suppression.xml</suppressionFile>
            </configuration>
            <executions>
              <execution>
                <goals>
                  <goal>aggregate</goal>
                </goals>
              </execution>
            </executions>
          </plugin>
        </plugins>
      </build>
    </profile>
    
    <profile>
      <id>pmd</id>
      <activation>
        <property>
          <name>qa</name>
        </property>
      </activation>
      <build>
        <plugins>
          <plugin>
            <groupId>org.apache.maven.plugins</groupId>
            <artifactId>maven-pmd-plugin</artifactId>
            <version>3.12.0</version>
            <dependencies>
              <dependency>
                <groupId>net.sourceforge.pmd</groupId>
                <artifactId>pmd-core</artifactId>
                <version>${pmd.version}</version>
              </dependency>
              <dependency>
                <groupId>net.sourceforge.pmd</groupId>
                <artifactId>pmd-java</artifactId>
                <version>${pmd.version}</version>
              </dependency>
              <dependency>
                <groupId>net.sourceforge.pmd</groupId>
                <artifactId>pmd-javascript</artifactId>
                <version>${pmd.version}</version>
              </dependency>
              <dependency>
                <groupId>net.sourceforge.pmd</groupId>
                <artifactId>pmd-jsp</artifactId>
                <version>${pmd.version}</version>
              </dependency>
            </dependencies>
            <configuration>
              <skip>${pmd.skip}</skip>
              <rulesets>
                <ruleset>${geotoolsBaseDir}/build/qa/pmd-ruleset.xml</ruleset>
              </rulesets>
              <failurePriority>3</failurePriority>
              <minimumPriority>3</minimumPriority>
              <verbose>true</verbose>
              <printFailingErrors>true</printFailingErrors>
              <excludeRoots>
                <excludeRoot>target/generated-sources</excludeRoot>
              </excludeRoots>
            </configuration>
            <executions>
              <execution>
                <goals>
                  <goal>check</goal>
                </goals>
              </execution>
            </executions>
          </plugin>
        </plugins>
      </build>
    </profile>
    
    <!-- for those using JDK 11 -->
    <profile>
      <id>errorprone</id>
      <activation>
        <property>
          <name>qa</name>
        </property>
        <jdk>(1.8,)</jdk>
      </activation>
      <build>
        <plugins>
          <plugin>
            <groupId>org.apache.maven.plugins</groupId>
            <artifactId>maven-compiler-plugin</artifactId>
            <version>3.8.0</version>
            <configuration>
              <compilerArgs>
                <arg>-XDcompilePolicy=simple</arg>
                <arg>-Xplugin:ErrorProne -XepExcludedPaths:${project.build.directory}/generated-sources/.* ${errorProneFlags}</arg>
                <arg>-Xlint:${lint}</arg>
                <arg>-Werror</arg>
                <arg>-Xmaxwarns</arg>
                <arg>1000</arg>
              </compilerArgs>
              <annotationProcessorPaths>
                <path>
                  <groupId>com.google.errorprone</groupId>
                  <artifactId>error_prone_core</artifactId>
                  <version>${errorProne.version}</version>
                </path>
              </annotationProcessorPaths>
            </configuration>
          </plugin>
        </plugins>
      </build>
    </profile>
    
    <!-- using github.com/google/error-prone-javac is required when running on JDK 8 -->
    <profile>
      <id>errorprone8</id>
      <activation>
        <property>
          <name>qa</name>
        </property>
        <jdk>1.8</jdk>
      </activation>
      <build>
        <plugins>
          <plugin>
            <groupId>org.apache.maven.plugins</groupId>
            <artifactId>maven-compiler-plugin</artifactId>
            <version>3.8.0</version>
            <configuration>
              <fork>true</fork>
              <compilerArgs combine.children="append">
                <arg>-XDcompilePolicy=simple</arg>
                <arg>-Xplugin:ErrorProne -XepExcludedPaths:${project.build.directory}/generated-sources/.* ${errorProneFlags}</arg>
                <arg>-J-Xbootclasspath/p:${settings.localRepository}/com/google/errorprone/javac/${javac.version}/javac-${javac.version}.jar</arg>
                <arg>-Xlint:${lint}</arg>
                <arg>-Werror</arg>
                <arg>-Xmaxwarns</arg>
                <arg>1000</arg>
              </compilerArgs>
              <annotationProcessorPaths>
                <path>
                  <groupId>com.google.errorprone</groupId>
                  <artifactId>error_prone_core</artifactId>
		  <version>${errorProne.version}</version>
                </path>
              </annotationProcessorPaths>
            </configuration>
          </plugin>
        </plugins>
      </build>
    </profile>

    <profile>
      <id>spotbugs</id>
      <activation>
        <property>
          <name>qa</name>
        </property>
      </activation>
      <build>
        <plugins>
          <plugin>
            <groupId>com.github.spotbugs</groupId>
            <artifactId>spotbugs-maven-plugin</artifactId>
            <version>4.0.0</version>
            <configuration>
              <effort>More</effort>
              <!-- threshold>High</threshold -->
              <xmlOutput>true</xmlOutput>
              <maxRank>15</maxRank>
              <skip>${spotbugs.skip}</skip>
              <excludeFilterFile>${geotoolsBaseDir}/build/qa/spotbugs-exclude.xml</excludeFilterFile>
              <jvmArgs>-XX:+TieredCompilation -XX:TieredStopAtLevel=1</jvmArgs>
              <compilerArgs combine.children="append">
                <arg>-Xlint:${lint}</arg>
		<arg>-Werror</arg>
              </compilerArgs>
            </configuration>
            <executions>
              <execution>
                <goals>
                  <goal>check</goal>
                </goals>
              </execution>
            </executions>
          </plugin>
        </plugins>
      </build>
    </profile>
    
    <profile>
      <id>checkstyle</id>
      <activation>
        <property>
          <name>qa</name>
        </property>
      </activation>
      <build>
        <plugins>
           <plugin>
              <groupId>org.apache.maven.plugins</groupId>
              <artifactId>maven-checkstyle-plugin</artifactId>
              <version>3.1.1</version>
              <dependencies>
                <dependency>
                  <groupId>com.puppycrawl.tools</groupId>
                  <artifactId>checkstyle</artifactId>
                  <version>8.29</version>
                </dependency>
               </dependencies>
              <configuration>
                    <logViolationsToConsole>true</logViolationsToConsole>
                    <!-- ignore generated classes, e.g., javacc ones -->
                    <excludes>**/generated/**/*</excludes>
                    <skip>${checkstyle.skip}</skip>
                    <configLocation>${geotoolsBaseDir}/build/qa/checkstyle.xml</configLocation>
                  </configuration>
              <executions>
                <execution>
                  <goals>
                    <goal>check</goal>
                  </goals>
              </execution>
            </executions>
          </plugin>
        </plugins>
      </build>  
    </profile>
</profiles>


  <!-- =========================================================== -->
  <!--     Project Description                                     -->
  <!-- =========================================================== -->
  <groupId>org.geotools</groupId>
  <artifactId>geotools</artifactId>
  <packaging>pom</packaging>
  <version>24-SNAPSHOT</version>
  <name>GeoTools</name>

  <scm>
    <connection>scm:git:git://github.com/geotools/geotools.git</connection>
    <developerConnection>scm:git:[fetch=]git://github.com/geotools/geotools.git[push=]git@github.com:geotools/geotools.git</developerConnection>
    <url>https://github.com/geotools/geotools</url>
  </scm>

  <description>
    Welcome to the homepage of the GeoTools build process
    In the left side bar you should see a list of active modules,
    visit each for more details on the status of each module.
  </description>

  <organization>
    <name>Geotools</name>
    <url>http://www.geotools.org</url>
  </organization>
  <inceptionYear>1996</inceptionYear>

  <licenses>
    <license>
      <name>Lesser General Public License (LGPL)</name>
      <url>http://www.gnu.org/copyleft/lesser.txt</url>
      <distribution>repo</distribution>
    </license>
  </licenses>


  <!-- =========================================================== -->
  <!--     Issue managements and mailing lists.                    -->
  <!-- =========================================================== -->
  <issueManagement>
    <system>JIRA</system>
    <url>https://osgeo-org.atlassian.net/projects/GEOT</url>
  </issueManagement>

  <!-- =========================================================== -->
  <!--    Continuous Integration                                   -->
  <!-- =========================================================== -->
  <ciManagement>
    <system>jenkins</system>
    <url>http://ares.opengeo.org/jenkins/view/geotools/</url>
  </ciManagement>

  <mailingLists>
    <mailingList>
      <name>geotools-gt2-users</name>
      <subscribe>
        http://lists.sourceforge.net/lists/listinfo/geotools-gt2-users
      </subscribe>
      <post>
        geotools-geotools-gt2-users@lists.sourceforge.net
      </post>
      <archive>
        http://sourceforge.net/p/geotools/mailman/geotools-gt2-users/
      </archive>
    </mailingList>
    <mailingList>
      <name>geotools-devel</name>
      <subscribe>
        http://lists.sourceforge.net/lists/listinfo/geotools-devel
      </subscribe>
      <post>
        geotools-devel@lists.sourceforge.net
      </post>
      <archive>
        http://sourceforge.net/p/geotools/mailman/geotools-devel/
      </archive>
    </mailingList>
    <mailingList>
      <name>geotools-gt2-commits</name>
      <subscribe>
        https://lists.sourceforge.net/lists/listinfo/geotools-commits
      </subscribe>
      <post>
        geotools-geotools-gt2-commits@lists.sourceforge.net
      </post>
      <archive>
        http://sourceforge.net/p/geotools/mailman/geotools-commits/
      </archive>
    </mailingList>
  </mailingLists>


  <!-- =========================================================== -->
  <!--     Developers and Contributors                             -->
  <!--       TODO: Change this to the PMC list                     -->
  <!-- =========================================================== -->
  <developers>
    <developer>
      <name>James Macgill</name>
      <id>jmacgill</id>
      <email>jmacgill@users.sourceforge.net</email>
      <organization>Google</organization>
      <roles>
        <role>Exhalted Leader</role>
        <role>Java Developer</role>
        <role>Project Management Committee (PMC) Member</role>
      </roles>
    </developer>
    <developer>
      <name>Ian Turton</name>
      <id>ianturton</id>
      <email>ianturton@users.sourceforge.net</email>
      <organization>Astun Technology</organization>
      <roles>
        <role>Java Developer</role>
        <role>Project Management Committee (PMC) Member</role>
      </roles>
    </developer>
    <developer>
      <name>Rob Hranac</name>
      <id>robhranac</id>
      <email>robhranac@users.sourceforge.net</email>
      <organization>VFNY</organization>
      <roles>
        <role>Java Developer</role>
        <role>Project Management Committee (PMC) Member</role>
      </roles>
    </developer>
    <developer>
      <name>Cameron Shorter</name>
      <id>camerons</id>
      <email>cameronsl@users.sourceforge.net</email>
      <roles>
        <role>Java Developer</role>
        <role>Project Management Committee (PMC) Member</role>
      </roles>
    </developer>
    <developer>
      <name>Chris Holmes</name>
      <id>cholmesny</id>
      <email>cholmesny@users.sourceforge.net</email>
      <organization>TOPP</organization>
      <roles>
        <role>Java Developer</role>
        <role>Project Management Committee (PMC) Member</role>
      </roles>
    </developer>
    <developer>
      <name>Martin Desruisseaux</name>
      <id>desruisseaux</id>
      <email>desruisseaux@users.sourceforge.net</email>
      <organization>Geomatys</organization>
      <organizationUrl>http://www.geomatys.fr/</organizationUrl>
      <timezone>+1</timezone>
      <roles>
        <role>Java Developer</role>
        <role>Project Management Committee (PMC) Member</role>
      </roles>
    </developer>
    <developer>
      <name>Ian Schneider</name>
      <id>ianschne</id>
      <email>ianschne@users.sourceforge.net</email>
      <organization>USDA ARS</organization>
      <roles>
        <role>Java Developer</role>
        <role>Project Management Committee (PMC) Member</role>
      </roles>
    </developer>
    <developer>
      <name>Andrea Aime</name>
      <id>aaime</id>
      <email>aaime@users.sourceforge.net</email>
      <organization>University of Modena and Reggio Emilia</organization>
      <roles>
        <role>Java Developer</role>
        <role>Project Management Committee (PMC) Member</role>
      </roles>
    </developer>
    <developer>
      <name>Artur Hefczyc</name>
      <id>kobit</id>
      <email>kobit@users.sourceforge.net</email>
      <roles>
        <role>Java Developer</role>
        <role>Project Management Committee (PMC) Member</role>
      </roles>
    </developer>
    <developer>
      <name>Jody Garnett</name>
      <id>jodygarnett</id>
      <organization>GeoCat B.V.</organization>
      <organizationUrl>https://www.geocat.net</organizationUrl>
      <email>jody.garnett@gmail.com</email>
      <roles>
        <role>Java Developer</role>
        <role>Module Maintainer</role>
        <role>Project Management Committee (PMC) Member</role>
      </roles>
      <timezone>America/Vancouver</timezone>
    </developer>
    <developer>
      <name>Justin Deoliveira</name>
      <id>jdeolive</id>
      <email>jdeolive@users.sourceforge.net</email>
      <organization>Refractions Research</organization>
      <roles>
        <role>Java Developer</role>
        <role>Module Maintainer</role>
      </roles>
    </developer>
    <developer>
      <name>Richard Gould</name>
      <id>rgould</id>
      <email>rgould@refractions.net</email>
      <organization>Refractions Research, Inc.</organization>
      <roles>
        <role>Java Developer</role>
        <role>Module Maintainer</role>
        <role>Project Management Committee (PMC) Member</role>
      </roles>
    </developer>
    <developer>
      <name>Mauricio Pazos</name>
      <id>mauricio.pazos</id>
      <email>mauricio.pazos@axios.es</email>
      <organization>Axios</organization>
      <roles>
        <role>Java Developer</role>
        <role>Module Maintainer</role>
      </roles>
    </developer>
    <developer>
      <name>Christiaan ten Klooster</name>
      <id>ckl</id>
      <email>ckl@dacelo.nl</email>
      <organization>Dacelo</organization>
      <roles>
        <role>Java Developer</role>
      </roles>
    </developer>
    <developer>
      <name>Gabriel Roldan</name>
      <id>groldan</id>
      <email>groldan@users.sourceforge.net</email>
      <organization>TOPP</organization>
      <roles>
        <role>Java Developer</role>
        <role>Module Maintainer</role>
      </roles>
    </developer>
      <developer>
      <name>Sean Geoghegan</name>
      <id>seangeo</id>
      <email>sean.geoghegan@dsto.defence.gov.au</email>
      <organization>Defence Science and Technology Organisation</organization>
      <roles>
        <role>Java Developer</role>
        <role>Module Maintainer</role>
      </roles>
    </developer>
    <developer>
      <name>Julian Ray</name>
      <id>jjray</id>
      <email>jjray@users.sourceforge.net</email>
      <roles>
        <role>Module Maintainer</role>
        <role>Java Developer</role>
      </roles>
    </developer>
    <developer>
      <name>Darren Edmonds</name>
      <id>dledmonds</id>
      <email>dledmonds@users.sourceforge.net</email>
      <roles>
        <role>Module Maintainer</role>
        <role>Java Developer</role>
      </roles>
    </developer>
    <developer>
      <name>Ray Gallagher</name>
      <id>omyar</id>
      <email>omyar@users.sourceforge.net</email>
      <roles>
        <role>Java Developer</role>
      </roles>
    </developer>
    <developer>
      <name>Jianhui Jin</name>
      <organization>CCG</organization>
      <roles>
        <role>Java Developer</role>
      </roles>
    </developer>
    <developer>
      <name>Gary Sheppard</name>
      <id>shepshep</id>
      <email>garysheppard@psu.edu</email>
      <organization>Penn State GeoVISTA Center</organization>
      <roles>
        <role>Java Developer</role>
      </roles>
    </developer>
    <developer>
      <name>Simon Rass</name>
      <roles>
        <role>Bug Fixer</role>
      </roles>
    </developer>
    <developer>
      <name>David Zwiers</name>
      <id>dmzwiers</id>
      <email>dzwiers@refractions.net</email>
      <roles>
        <role>Java Developer</role>
      </roles>
    </developer>
    <developer>
      <name>Brent Owens</name>
      <id>sploreg</id>
      <email>sploreg@users.sourceforge.net</email>
      <roles>
        <role>Java Developer</role>
        <role>Module Maintainer</role>
      </roles>
    </developer>
    <developer>
      <name>Rueben Schulz</name>
      <id>rschulz</id>
      <organization>University of British Columbia</organization>
      <roles>
        <role>Tester</role>
        <role>Documentation</role>
        <role>Java Developer</role>
      </roles>
    </developer>
    <developer>
      <name>Simone Giannecchini</name>
      <id>simboss</id>
      <email>simboss1@gmail.com</email>
      <organization></organization>
      <roles>
        <role>Java Developer</role>
        <role>Documentation</role>
        <role>Module Maintainer</role>
      </roles>
    </developer>
    <developer>
      <name>Luca Sigfrido Percich</name>
      <id>lpercich</id>
      <email>luca.percich@ama-mi.it</email>
      <organization>AMA-MI</organization>
      <roles>
        <role>Java Developer</role>
        <role>Module Maintainer</role>
      </roles>
    </developer>
    <developer>
      <name>Luca Morandini</name>
      <id>lmoran</id>
      <email>lmorandini@ieee.org</email>
      <organization></organization>
      <roles>
        <role>Java Developer</role>
        <role>Module Maintainer</role>
      </roles>
    </developer>
  </developers>

  <contributors>
  </contributors>


  <!-- =========================================================== -->
  <!--     Dependency Management                                   -->
  <!--     If a POM declares one of those dependencies, then it    -->
  <!--     will use the version specified here. Otherwise, those   -->
  <!--     dependencies are ignored.                               -->
  <!-- =========================================================== -->
  <dependencyManagement>
    <dependencies>
      <dependency>
          <groupId>systems.uom</groupId>
          <artifactId>systems-common</artifactId>
          <version>2.0.1</version>
      </dependency>
    
      <!-- Java Advanced Imaging (JAI) -->
      <dependency>
        <groupId>javax.media</groupId>
        <artifactId>jai_core</artifactId>
        <version>1.1.3</version>
      </dependency>
      <dependency>
        <groupId>javax.media</groupId>
        <artifactId>jai_codec</artifactId>
        <version>1.1.3</version>
      </dependency>
      <dependency>
        <groupId>javax.media</groupId>
        <artifactId>jai_imageio</artifactId>
        <version>1.1</version>
      </dependency>
      
      <!-- ImageIO-Ext -->
      <dependency>
        <groupId>it.geosolutions.imageio-ext</groupId>
        <artifactId>imageio-ext-tiff</artifactId>
        <version>${imageio.ext.version}</version>
      </dependency>
      <dependency>
        <groupId>it.geosolutions.imageio-ext</groupId>
        <artifactId>imageio-ext-arcgrid</artifactId>
        <version>${imageio.ext.version}</version>
      </dependency>
        <dependency>
        <groupId>it.geosolutions.imageio-ext</groupId>
        <artifactId>imageio-ext-gdalarcbinarygrid</artifactId>
        <version>${imageio.ext.version}</version>
      </dependency>
      <dependency>
        <groupId>it.geosolutions.imageio-ext</groupId>
        <artifactId>imageio-ext-gdalmrsid</artifactId>
        <version>${imageio.ext.version}</version>
      </dependency>
      <dependency>
        <groupId>it.geosolutions.imageio-ext</groupId>
        <artifactId>imageio-ext-gdalecw</artifactId>
        <version>${imageio.ext.version}</version>
      </dependency>
      <dependency>
        <groupId>it.geosolutions.imageio-ext</groupId>
        <artifactId>imageio-ext-gdaldted</artifactId>
        <version>${imageio.ext.version}</version>
      </dependency>
      <dependency>
        <groupId>it.geosolutions.imageio-ext</groupId>
        <artifactId>imageio-ext-gdalkakadujp2</artifactId>
        <version>${imageio.ext.version}</version>
      </dependency>     
      <dependency>
        <groupId>it.geosolutions.imageio-ext</groupId>
        <artifactId>imageio-ext-gdalidrisi</artifactId>
        <version>${imageio.ext.version}</version>
      </dependency>           
      <dependency>
        <groupId>it.geosolutions.imageio-ext</groupId>
        <artifactId>imageio-ext-gdalmrsidjp2</artifactId>
        <version>${imageio.ext.version}</version>
      </dependency>
      <dependency>
        <groupId>it.geosolutions.imageio-ext</groupId>
        <artifactId>imageio-ext-gdalecwjp2</artifactId>
        <version>${imageio.ext.version}</version>
      </dependency>
      <dependency>
        <groupId>it.geosolutions.imageio-ext</groupId>
        <artifactId>imageio-ext-gdalehdr</artifactId>
        <version>${imageio.ext.version}</version>
      </dependency>
      <dependency>
        <groupId>it.geosolutions.imageio-ext</groupId>
        <artifactId>imageio-ext-gdalenvihdr</artifactId>
        <version>${imageio.ext.version}</version>
      </dependency>
      <dependency>
        <groupId>it.geosolutions.imageio-ext</groupId>
        <artifactId>imageio-ext-gdalerdasimg</artifactId>
        <version>${imageio.ext.version}</version>
      </dependency>
      <dependency>
        <groupId>it.geosolutions.imageio-ext</groupId>
        <artifactId>imageio-ext-gdalnitf</artifactId>
        <version>${imageio.ext.version}</version>
      </dependency>
      <dependency>
        <groupId>it.geosolutions.imageio-ext</groupId>
        <artifactId>imageio-ext-gdalrpftoc</artifactId>
        <version>${imageio.ext.version}</version>
      </dependency>
      <dependency>
        <groupId>it.geosolutions.imageio-ext</groupId>
        <artifactId>imageio-ext-gdalvrt</artifactId>
        <version>${imageio.ext.version}</version>
      </dependency>
      <dependency>
        <groupId>it.geosolutions.imageio-ext</groupId>
        <artifactId>imageio-ext-gdalsrp</artifactId>
        <version>${imageio.ext.version}</version>
      </dependency>
      <dependency>
        <groupId>it.geosolutions.imageio-ext</groupId>
        <artifactId>imageio-ext-imagereadmt</artifactId>
        <version>${imageio.ext.version}</version>
      </dependency>
      <dependency>
        <groupId>it.geosolutions.imageio-ext</groupId>
        <artifactId>imageio-ext-kakadu</artifactId>
        <version>${imageio.ext.version}</version>
      </dependency>
      <dependency>
        <groupId>it.geosolutions.imageio-ext</groupId>
        <artifactId>imageio-ext-utilities</artifactId>
        <version>${imageio.ext.version}</version>
      </dependency>
      <dependency>
        <groupId>it.geosolutions.imageio-ext</groupId>
        <artifactId>imageio-ext-streams</artifactId>
        <version>${imageio.ext.version}</version>
      </dependency>      
      <dependency>
        <groupId>it.geosolutions.imageio-ext</groupId>
        <artifactId>imageio-ext-netcdf</artifactId>
        <version>${imageio.ext.version}</version>
      </dependency>
      <dependency>
        <groupId>it.geosolutions.imageio-ext</groupId>
        <artifactId>imageio-ext-geocore</artifactId>
        <version>${imageio.ext.version}</version>
      </dependency> 
      <dependency>
        <groupId>it.geosolutions.imageio-ext</groupId>
        <artifactId>imageio-ext-hdf4</artifactId>
        <version>${imageio.ext.version}</version>
      </dependency>   
      <dependency>
        <groupId>it.geosolutions.imageio-ext</groupId>
        <artifactId>imageio-ext-grib1</artifactId>
        <version>${imageio.ext.version}</version>
      </dependency>   
      <dependency>
        <groupId>it.geosolutions.imageio-ext</groupId>
        <artifactId>imageio-ext-png</artifactId>
        <version>${imageio.ext.version}</version>
      </dependency> 	  

      <!-- JAITools -->
      <dependency>
        <groupId>org.jaitools</groupId>
        <artifactId>jt-utils</artifactId>
        <version>${jt.version}</version>
      </dependency>
      <dependency>
        <groupId>org.jaitools</groupId>
        <artifactId>jt-vectorbinarize</artifactId>
        <version>${jt.version}</version>
      </dependency> 
      <dependency>
        <groupId>org.jaitools</groupId>
        <artifactId>jt-zonalstats</artifactId>
        <version>${jt.version}</version>
      </dependency>
      <!-- JAXB -->
      <dependency>
        <groupId>javax.xml.bind</groupId>
        <artifactId>jaxb-api</artifactId>
        <version>${jaxb.api.version}</version>
      </dependency> 
      <!-- Mathematic, geometries, SVG... -->
      <dependency>
        <groupId>org.ejml</groupId>
        <artifactId>ejml-ddense</artifactId>
        <version>0.34</version>
      </dependency>
      <dependency>
        <groupId>org.locationtech.jts</groupId>
        <artifactId>jts-core</artifactId>
        <version>${jts.version}</version>
      </dependency>
      <dependency>
        <groupId>org.locationtech.jts</groupId>
        <artifactId>jts-example</artifactId>
        <version>${jts.version}</version>
      </dependency>
      <dependency>
        <groupId>org.locationtech.spatial4j</groupId>
        <artifactId>spatial4j</artifactId>
        <version>0.6</version>
      </dependency>
      <dependency>
        <groupId>com.github.davidmoten</groupId>
        <artifactId>geo</artifactId>
        <version>0.7.4</version>
      </dependency>
      <dependency>
        <groupId>org.wkb4j</groupId>
        <artifactId>wkb4j</artifactId>
        <version>1.0-RC1</version>
      </dependency>
      <dependency>
        <groupId>org.apache.xmlgraphics</groupId>
        <artifactId>batik-transcoder</artifactId>
        <version>${batik.version}</version>
      </dependency>
      <dependency>
        <groupId>org.apache.xmlgraphics</groupId>
        <artifactId>batik-codec</artifactId>
        <version>${batik.version}</version>
      </dependency>
      <dependency>
        <groupId>org.apache.xmlgraphics</groupId>
        <artifactId>batik-svggen</artifactId>
        <version>${batik.version}</version>
      </dependency>
      <dependency>
        <groupId>org.apache.xmlgraphics</groupId>
        <artifactId>batik-awt-util</artifactId>
        <version>${batik.version}</version>
      </dependency>
      <dependency>
        <groupId>org.apache.xmlgraphics</groupId>
        <artifactId>batik-rasterizer</artifactId>
        <version>${batik.version}</version>
      </dependency>
      <dependency>
        <groupId>org.apache.xmlgraphics</groupId>
        <artifactId>batik-dom</artifactId>
        <version>${batik.version}</version>
      </dependency>
      <dependency>
        <groupId>org.apache.xmlgraphics</groupId>
        <artifactId>batik-bridge</artifactId>
        <version>${batik.version}</version>
      </dependency>
      <dependency>
        <groupId>org.apache.xmlgraphics</groupId>
        <artifactId>batik-gvt</artifactId>
        <version>${batik.version}</version>
      </dependency>
      <dependency>
        <groupId>org.apache.xmlgraphics</groupId>
        <artifactId>batik-svg-dom</artifactId>
        <version>${batik.version}</version>
      </dependency>
      <dependency>
        <groupId>org.apache.xmlgraphics</groupId>
        <artifactId>batik-util</artifactId>
        <version>${batik.version}</version>
      </dependency>
      <dependency>
        <groupId>org.apache.xmlgraphics</groupId>
        <artifactId>batik-css</artifactId>
        <version>${batik.version}</version>
      </dependency>
      <dependency>
        <groupId>org.apache.xmlgraphics</groupId>
        <artifactId>batik-parser</artifactId>
        <version>${batik.version}</version>
      </dependency>
      <dependency>
        <groupId>org.apache.xmlgraphics</groupId>
        <artifactId>batik-xml</artifactId>
        <version>${batik.version}</version>
      </dependency>
      <dependency>
        <groupId>org.apache.xmlgraphics</groupId>
        <artifactId>batik-ext</artifactId>
        <version>${batik.version}</version>
      </dependency>
      <dependency>
        <groupId>org.apache.xmlgraphics</groupId>
        <artifactId>batik-script</artifactId>
        <version>${batik.version}</version>
      </dependency>
      <dependency>
        <groupId>org.apache.xmlgraphics</groupId>
        <artifactId>batik-anim</artifactId>
        <version>${batik.version}</version>
      </dependency>

      <!-- Chart -->
      <dependency>
        <groupId>jfree</groupId>
        <artifactId>eastwood</artifactId>
        <version>1.1.1-20090908</version>
      </dependency>
    
      <!-- XML -->
      <dependency>
        <groupId>org.jdom</groupId>
        <artifactId>jdom2</artifactId>
        <version>2.0.6</version>
      </dependency>

      <!-- Apache -->
      <dependency>
        <groupId>oro</groupId>
        <artifactId>oro</artifactId>
        <version>2.0.8</version>
      </dependency>
      <dependency>
        <groupId>org.apache.ant</groupId>
        <artifactId>ant</artifactId>
        <version>1.8.1</version>
      </dependency>
      <dependency>
        <groupId>org.apache.commons</groupId>
        <artifactId>commons-lang3</artifactId>
        <version>3.8.1</version>
      </dependency>
      <dependency>
        <groupId>commons-collections</groupId>
        <artifactId>commons-collections</artifactId>
        <version>3.2.2</version>  <!-- Updated for security (CVE-2015-8103) binary compatible with 3.1 -->
      </dependency>
      <dependency>
        <groupId>org.apache.commons</groupId>
        <artifactId>commons-collections4</artifactId>
        <version>4.4</version>
      </dependency>
      <dependency>
        <groupId>commons-pool</groupId>
        <artifactId>commons-pool</artifactId>
        <version>1.5.4</version>
      </dependency>
      <dependency>
        <groupId>commons-logging</groupId>
        <artifactId>commons-logging</artifactId>
        <version>1.1.1</version>
      </dependency>
      <dependency>
        <groupId>commons-io</groupId>
        <artifactId>commons-io</artifactId>
        <version>2.6</version>
     </dependency>
     <dependency>
        <groupId>commons-cli</groupId>
        <artifactId>commons-cli</artifactId>
        <version>1.4</version>
      </dependency>
      <dependency>
        <groupId>log4j</groupId>
        <artifactId>log4j</artifactId>
        <version>1.2.12</version>  <!-- Same as the dependency in commons-logging -->
      </dependency>
      <dependency>
        <groupId>commons-beanutils</groupId>
        <artifactId>commons-beanutils</artifactId>
        <version>1.9.2</version>
        <classifier>noclassprop</classifier>
      </dependency>
      <dependency>
        <groupId>commons-beanutils</groupId>
        <artifactId>commons-beanutils</artifactId>
        <version>1.9.2</version>
        <scope>provided</scope>
      </dependency>
      <dependency>
        <groupId>commons-httpclient</groupId>
        <artifactId>commons-httpclient</artifactId>
        <version>3.1</version>
      </dependency>
      <dependency>
        <groupId>commons-dbcp</groupId>
        <artifactId>commons-dbcp</artifactId>
        <version>1.4</version>
      </dependency>
      <dependency>
        <groupId>org.apache.httpcomponents</groupId>
        <artifactId>httpclient</artifactId>
        <version>4.5.11</version>
      </dependency>
      <dependency>
        <groupId>velocity</groupId>
        <artifactId>velocity</artifactId>
        <version>1.4</version>
      </dependency>
     <dependency>
       <groupId>xpp3</groupId>
       <artifactId>xpp3</artifactId>
       <version>1.1.3.4.O</version>
     </dependency>
     <dependency>
       <groupId>xpp3</groupId>
       <artifactId>xpp3_min</artifactId>
       <version>1.1.4c</version>
     </dependency>

      <!-- Databases -->
      <dependency>
        <groupId>org.postgis</groupId>
        <artifactId>postgis-driver</artifactId>
        <version>1.0</version>
      </dependency>
      <dependency>
        <groupId>org.postgresql</groupId>
        <artifactId>postgresql</artifactId>
        <version>${postgresql.jdbc.version}</version>
      </dependency>
      <dependency>
        <groupId>mysql</groupId>
        <artifactId>mysql-connector-java</artifactId>
        <version>5.1.46</version>
      </dependency>
      <dependency>
        <groupId>org.hsqldb</groupId>
        <artifactId>hsqldb</artifactId>
        <version>2.4.1</version>
      </dependency>
      <dependency>
        <groupId>org.openplans</groupId>
        <artifactId>spatialdb</artifactId>
        <version>0.1</version>
      </dependency>

      <!-- ORACLE -->
      <dependency>
        <artifactId>ojdbc8</artifactId>
        <groupId>com.oracle.database.jdbc</groupId>
        <version>19.7.0.0</version>
      </dependency>
      <!-- Older version required by imagemosaic -->
      <dependency>
        <artifactId>ojdbc14</artifactId>
        <groupId>com.oracle</groupId>
        <version>10.2.0.3.0</version>
      </dependency>
      <dependency>
        <artifactId>sdoapi</artifactId>
        <groupId>com.oracle</groupId>
        <version>10.2.0</version>
      </dependency>

      <!-- H2 -->
      <dependency>
        <artifactId>h2</artifactId>
        <groupId>com.h2database</groupId>
        <version>1.1.119</version>
      </dependency>

      <!-- Grid data formats -->
      <dependency>
        <groupId>edu.ucar</groupId>
        <artifactId>cdm</artifactId> 
        <version>${netcdf.version}</version>
      </dependency>
      <dependency>
        <groupId>edu.ucar</groupId>
        <artifactId>netcdf4</artifactId> 
        <version>${netcdf.version}</version>
      </dependency>
      <dependency>
        <groupId>edu.ucar</groupId>
        <artifactId>bufr</artifactId> 
        <version>${netcdf.version}</version>
      </dependency>
      <dependency>
        <groupId>org.slf4j</groupId>
        <artifactId>slf4j-jdk14</artifactId> <!-- Logging system used by NetCDF. -->
        <version>1.4.0</version>
      </dependency>

      <!-- EMF -->

      <dependency>
	    <groupId>org.eclipse.emf</groupId>
	    <artifactId>org.eclipse.emf.common</artifactId>
	    <version>2.15.0</version>
    </dependency>
	<dependency>
		<groupId>org.eclipse.emf</groupId>
		<artifactId>org.eclipse.emf.ecore.xmi</artifactId>
		<version>2.15.0</version>
	</dependency>
	<dependency>
		<groupId>org.eclipse.emf</groupId>
		<artifactId>org.eclipse.emf.ecore</artifactId>
		<version>2.15.0</version>
	</dependency>
	<dependency>
		<groupId>org.eclipse.xsd</groupId>
		<artifactId>org.eclipse.xsd</artifactId>
		<version>2.12.0</version>
	</dependency>
	    
      <!-- Other random non test dependencies -->
      <dependency>
        <groupId>net.sf.ehcache</groupId>
        <artifactId>ehcache</artifactId>
        <version>2.10.3</version>
      </dependency>
      <dependency>
        <groupId>com.google.guava</groupId>
        <artifactId>guava</artifactId>
        <version>25.1-jre</version>
      </dependency>
      <dependency>
        <groupId>joda-time</groupId>
        <artifactId>joda-time</artifactId>
        <version>2.10.1</version>
      </dependency>

      <!-- Quality control dependencies -->
      <dependency>
        <groupId>com.github.spotbugs</groupId>
        <artifactId>spotbugs-annotations</artifactId>
        <version>4.0.2</version>
      </dependency>

      <!-- Tests or legacy -->
      <dependency>
        <groupId>junit</groupId>
        <artifactId>junit</artifactId>
        <version>4.12</version>
        <scope>test</scope>
      </dependency>
      <dependency>
        <groupId>org.hamcrest</groupId>
        <artifactId>hamcrest-library</artifactId>
        <version>1.3</version>
      </dependency>
      <dependency>
        <groupId>org.hamcrest</groupId>
        <artifactId>hamcrest-core</artifactId>
        <version>1.3</version>
      </dependency>
      <dependency>
        <groupId>org.hamcrest</groupId>
        <artifactId>hamcrest-all</artifactId>
        <version>1.3</version>
      </dependency>
      <dependency>
        <groupId>org.easymock</groupId>
        <artifactId>easymock</artifactId>
        <version>3.6</version>
        <scope>test</scope>
      </dependency>
      <dependency>
        <groupId>org.easymock</groupId>
        <artifactId>easymockclassextension</artifactId>
        <version>3.2</version>
        <scope>test</scope>
      </dependency>
      <dependency>
        <groupId>com.mockrunner</groupId>
        <artifactId>mockrunner-jdbc</artifactId>
        <version>2.0.1</version>
        <scope>test</scope>
      </dependency>
      <dependency>
        <groupId>simple-jndi</groupId>
        <artifactId>simple-jndi</artifactId>
        <version>0.11.4.1</version>
        <scope>test</scope>
      </dependency>
      <dependency>
        <groupId>xmlunit</groupId>
        <artifactId>xmlunit</artifactId>
        <version>1.6</version>
        <scope>test</scope>
      </dependency>
      <dependency>
        <groupId>org.mockito</groupId>
        <artifactId>mockito-core</artifactId>
        <version>${mockito.core.version}</version>
        <scope>test</scope>
      </dependency>

     <!-- ArcSDE -->
      <dependency>
        <groupId>com.ibm.icu</groupId>
        <artifactId>icu4j</artifactId>
        <version>3.4.4</version>
      </dependency>

     <!-- JAIExt -->
      <dependency>
        <groupId>it.geosolutions.jaiext.affine</groupId>
        <artifactId>jt-affine</artifactId>
        <version>${jaiext.version}</version>
      </dependency>
      <dependency>
        <groupId>it.geosolutions.jaiext.algebra</groupId>
        <artifactId>jt-algebra</artifactId>
        <version>${jaiext.version}</version>
      </dependency>
      <dependency>
        <groupId>it.geosolutions.jaiext.bandmerge</groupId>
        <artifactId>jt-bandmerge</artifactId>
        <version>${jaiext.version}</version>
      </dependency>
      <dependency>
        <groupId>it.geosolutions.jaiext.bandselect</groupId>
        <artifactId>jt-bandselect</artifactId>
        <version>${jaiext.version}</version>
      </dependency>
      <dependency>
        <groupId>it.geosolutions.jaiext.bandcombine</groupId>
        <artifactId>jt-bandcombine</artifactId>
        <version>${jaiext.version}</version>
      </dependency>
      <dependency>
        <groupId>it.geosolutions.jaiext.border</groupId>
        <artifactId>jt-border</artifactId>
        <version>${jaiext.version}</version>
      </dependency>
      <dependency>
        <groupId>it.geosolutions.jaiext.buffer</groupId>
        <artifactId>jt-buffer</artifactId>
        <version>${jaiext.version}</version>
      </dependency>	 
      <dependency>
        <groupId>it.geosolutions.jaiext.crop</groupId>
        <artifactId>jt-crop</artifactId>
        <version>${jaiext.version}</version>
      </dependency>	
     <dependency>
        <groupId>it.geosolutions.jaiext.iterators</groupId>
        <artifactId>jt-iterators</artifactId>
        <version>${jaiext.version}</version>
      </dependency>
      <dependency>
        <groupId>it.geosolutions.jaiext.lookup</groupId>
        <artifactId>jt-lookup</artifactId>
        <version>${jaiext.version}</version>
      </dependency>	
      <dependency>
        <groupId>it.geosolutions.jaiext.mosaic</groupId>
        <artifactId>jt-mosaic</artifactId>
        <version>${jaiext.version}</version>
      </dependency>	
      <dependency>
        <groupId>it.geosolutions.jaiext.nullop</groupId>
        <artifactId>jt-nullop</artifactId>
        <version>${jaiext.version}</version>
      </dependency>	
      <dependency>
        <groupId>it.geosolutions.jaiext.rescale</groupId>
        <artifactId>jt-rescale</artifactId>
        <version>${jaiext.version}</version>
      </dependency>	
      <dependency>
        <groupId>it.geosolutions.jaiext.scale</groupId>
        <artifactId>jt-scale</artifactId>
        <version>${jaiext.version}</version>
      </dependency>
      <dependency>
        <groupId>it.geosolutions.jaiext.scale2</groupId>
        <artifactId>jt-scale2</artifactId>
        <version>${jaiext.version}</version>
      </dependency>
      <dependency>
        <groupId>it.geosolutions.jaiext.stats</groupId>
        <artifactId>jt-stats</artifactId>
        <version>${jaiext.version}</version>
      </dependency>	
      <dependency>
        <groupId>it.geosolutions.jaiext.translate</groupId>
        <artifactId>jt-translate</artifactId>
        <version>${jaiext.version}</version>
      </dependency>
      <dependency>
        <groupId>it.geosolutions.jaiext.utilities</groupId>
        <artifactId>jt-utilities</artifactId>
        <version>${jaiext.version}</version>
      </dependency>
      <dependency>
        <groupId>it.geosolutions.jaiext.warp</groupId>
        <artifactId>jt-warp</artifactId>
        <version>${jaiext.version}</version>
      </dependency>	
      <dependency>
        <groupId>it.geosolutions.jaiext.zonal</groupId>
        <artifactId>jt-zonal</artifactId>
        <version>${jaiext.version}</version>
      </dependency>	
      <dependency>
        <groupId>it.geosolutions.jaiext.binarize</groupId>
        <artifactId>jt-binarize</artifactId>
        <version>${jaiext.version}</version>
      </dependency>	
      <dependency>
        <groupId>it.geosolutions.jaiext.format</groupId>
        <artifactId>jt-format</artifactId>
        <version>${jaiext.version}</version>
      </dependency>	
      <dependency>
        <groupId>it.geosolutions.jaiext.colorconvert</groupId>
        <artifactId>jt-colorconvert</artifactId>
        <version>${jaiext.version}</version>
      </dependency>	
      <dependency>
        <groupId>it.geosolutions.jaiext.errordiffusion</groupId>
        <artifactId>jt-errordiffusion</artifactId>
        <version>${jaiext.version}</version>
      </dependency>	
      <dependency>
        <groupId>it.geosolutions.jaiext.orderdither</groupId>
        <artifactId>jt-orderdither</artifactId>
        <version>${jaiext.version}</version>
      </dependency>	
      <dependency>
        <groupId>it.geosolutions.jaiext.colorindexer</groupId>
        <artifactId>jt-colorindexer</artifactId>
        <version>${jaiext.version}</version>
      </dependency>	
      <dependency>
        <groupId>it.geosolutions.jaiext.imagefunction</groupId>
        <artifactId>jt-imagefunction</artifactId>
        <version>${jaiext.version}</version>
      </dependency>	
      <dependency>
        <groupId>it.geosolutions.jaiext.piecewise</groupId>
        <artifactId>jt-piecewise</artifactId>
        <version>${jaiext.version}</version>
      </dependency>	
      <dependency>
        <groupId>it.geosolutions.jaiext.classifier</groupId>
        <artifactId>jt-classifier</artifactId>
        <version>${jaiext.version}</version>
      </dependency>
 	  <dependency>
		<groupId>it.geosolutions.jaiext.rlookup</groupId>
		<artifactId>jt-rlookup</artifactId>
		<version>${jaiext.version}</version>
	  </dependency>
	  <dependency>
		<groupId>it.geosolutions.jaiext.vectorbin</groupId>
		<artifactId>jt-vectorbin</artifactId>
		<version>${jaiext.version}</version>
	  </dependency>
      <dependency>
        <groupId>it.geosolutions.jaiext.shadedrelief</groupId>
        <artifactId>jt-shadedrelief</artifactId>
        <version>${jaiext.version}</version>
      </dependency>
      
      <!-- Third-party -->
      <dependency>
        <groupId>com.googlecode.json-simple</groupId>
        <artifactId>json-simple</artifactId>
        <version>1.1.1</version>
      </dependency>
      <dependency>
        <groupId>org.xerial</groupId>
        <artifactId>sqlite-jdbc</artifactId>
        <version>3.31.1</version>
      </dependency>
      <dependency>
        <groupId>org.apache.solr</groupId>
        <artifactId>solr-solrj</artifactId>
        <version>${solrj.version}</version>
        <exclusions>
          <exclusion>
            <groupId>org.slf4j</groupId>
            <artifactId>slf4j-api</artifactId>
          </exclusion>
        </exclusions>
      </dependency>
      <dependency>
          <groupId>org.elasticsearch.client</groupId>
          <artifactId>elasticsearch-rest-client</artifactId>
          <version>${elasticsearch.version}</version>
      </dependency>
      <dependency>
       <groupId>com.fasterxml.jackson.core</groupId>
       <artifactId>jackson-core</artifactId>
        <version>${jackson2.version}</version>
      </dependency>
      <dependency>
        <groupId>com.fasterxml.jackson.core</groupId>
        <artifactId>jackson-databind</artifactId>
        <version>${jackson2.version}</version>
      </dependency>
      <dependency>
        <groupId>com.fasterxml.jackson.core</groupId>
        <artifactId>jackson-annotations</artifactId>
        <version>${jackson2.version}</version>
      </dependency>
      <dependency>
        <groupId>no.ecc.vectortile</groupId>
        <artifactId>java-vector-tile</artifactId>
        <version>1.3.9</version>
      </dependency>
    </dependencies>
  </dependencyManagement>


  <!-- =========================================================== -->
  <!--     Dependencies to be inherited by all modules.            -->
  <!-- =========================================================== -->
  <dependencies>
    <dependency>
      <groupId>junit</groupId>
      <artifactId>junit</artifactId>
      <!-- The version number is specified above. -->
      <scope>test</scope>
    </dependency>
   </dependencies>


  <!-- =========================================================== -->
  <!--     Build Configuration                                     -->
  <!-- =========================================================== -->
  <build>

    <!-- ========================================================= -->
    <!--   Maven plugins dependencies management.                  -->
    <!--   It should not be needed since Maven select by default   -->
    <!--   the latest plugins. Unfortunately, experience shows that-->
    <!--   new plugin releases sometime introduce new bugs that    -->
    <!--   break our build. So it is safer to specify plugin       -->
    <!--   versions that are known to work.  This list is in       -->
    <!--   alphabetical order for easier comparison with latest    -->
    <!--   plugins at                                              -->
    <!--   https://repo1.maven.org/maven2                           -->
    <!-- ========================================================= -->
    <pluginManagement>
      <plugins>
        <plugin>
          <groupId>org.apache.maven.plugins</groupId>
          <artifactId>maven-eclipse-plugin</artifactId>
          <version>2.10</version>
        </plugin>
        <plugin>
          <groupId>org.jacoco</groupId>
          <artifactId>jacoco-maven-plugin</artifactId>
          <version>${maven.jacoco.plugin.version}</version>
        </plugin>
        <plugin>
          <groupId>org.apache.maven.plugins</groupId>
          <artifactId>maven-javadoc-plugin</artifactId>
          <version>${maven.javadoc.plugin.version}</version>
        </plugin>
        <plugin>
          <groupId>org.codehaus.mojo</groupId>
          <artifactId>build-helper-maven-plugin</artifactId>
          <version>1.9.1</version>
        </plugin>
        <plugin>
          <groupId>org.apache.maven.plugins</groupId>
          <artifactId>maven-plugin-plugin</artifactId>
          <version>3.6.0</version>
        </plugin>
        <plugin>
          <groupId>com.coveo</groupId>
            <artifactId>fmt-maven-plugin</artifactId>
            <version>2.4.0</version>
        </plugin>
      </plugins>
    </pluginManagement>

    <extensions>
      <extension>
        <groupId>org.apache.maven.wagon</groupId>
        <artifactId>wagon-webdav</artifactId>
        <version>1.0-beta-2</version>
      </extension>
    </extensions>
    
   
    <plugins>
    
     <plugin>
        <groupId>org.codehaus.mojo</groupId>
        <artifactId>build-helper-maven-plugin</artifactId>
        <version>3.0.0</version>
        <executions>
          <execution>
            <id>remove_gt_from_modulename</id>
            <goals>
              <goal>regex-property</goal>
            </goals>
            <configuration>
              <name>moduleIdentifierStep1</name>
              <value>${project.groupId}.${project.artifactId}</value>
              <regex>gt-</regex>
              <replacement></replacement>
              <failIfNoMatch>false</failIfNoMatch>
            </configuration>
          </execution>
          <execution>
            <id>remove_dashes_from_modulename</id>
            <goals>
              <goal>regex-property</goal>
            </goals>
            <configuration>
              <name>moduleIdentifier</name>
              <value>${moduleIdentifierStep1}</value>
              <regex>-</regex>
              <replacement>_</replacement>
              <failIfNoMatch>false</failIfNoMatch>
            </configuration>
          </execution>
        </executions>
      </plugin>
    
      <plugin>
        <groupId>org.commonjava.maven.plugins</groupId>
        <artifactId>directory-maven-plugin</artifactId>
        <version>0.3.1</version>
        <executions>
          <execution>
            <id>directories</id>
            <goals>
              <goal>highest-basedir</goal>
            </goals>
            <phase>initialize</phase>
            <configuration>
              <property>geotoolsBaseDir</property>
            </configuration>
          </execution>
        </executions>
      </plugin>    
    
      <plugin>
        <groupId>org.apache.maven.plugins</groupId>
        <artifactId>maven-assembly-plugin</artifactId>
        <version>2.4</version>
        <configuration>
          <descriptors>
            <descriptor>build/maven/assembly/binaryDist.xml</descriptor>
            <descriptor>build/maven/assembly/sourceDist.xml</descriptor>
            <descriptor>build/maven/assembly/userDocDist.xml</descriptor>
          </descriptors>
        </configuration>
      </plugin>

      <!-- ======================================================= -->
      <!--     Compilation.                                        -->
      <!-- ======================================================= -->
      <plugin>
        <groupId>org.apache.maven.plugins</groupId>
        <artifactId>maven-compiler-plugin</artifactId>
        <version>3.8.0</version>
        <configuration>
          <source>1.8</source>  <!-- The -source argument for the Java compiler. -->
          <target>1.8</target>  <!-- The -target argument for the Java compiler. -->
          <debug>true</debug>   <!-- Whether to include debugging information.   -->
          <encoding>UTF-8</encoding> <!-- The -encoding argument for the Java compiler. -->
          <fork>${fork.javac}</fork>
          <maxmem>${javac.maxHeapSize}</maxmem>
        </configuration>
      </plugin>

      <!-- ======================================================= -->
      <!--     Resources.                                          -->
      <!-- ======================================================= -->
      <plugin>
        <groupId>org.apache.maven.plugins</groupId>
        <artifactId>maven-resources-plugin</artifactId>
        <version>3.1.0</version>
        <inherited>false</inherited>
        <executions>
          <execution>
             <id>copy-resources</id>
             <phase>install</phase>
             <goals>
               <goal>copy-resources</goal>
             </goals>
           </execution>
        </executions>
        <configuration>
          <encoding>UTF-8</encoding>
          <outputDirectory>${basedir}/target</outputDirectory>
          <resources>
            <resource>
              <filtering>true</filtering>
              <directory>${basedir}</directory>
              <includes>
                <include>VERSION.txt</include>
              </includes>
           </resource>
         </resources>
        </configuration>
      </plugin>

      <!-- ======================================================= -->
      <!--     Tests.                                              -->
      <!-- ======================================================= -->
      <plugin>
        <groupId>org.apache.maven.plugins</groupId>
        <artifactId>maven-surefire-plugin</artifactId>
        <version>2.22.1</version>
        <configuration>
          <runOrder>alphabetical</runOrder>
          <includes>
            <include>**/*Test.java</include>
          </includes>
          <excludes>
            <exclude>${online.skip.pattern}</exclude>
            <exclude>${stress.skip.pattern}</exclude>
            <exclude>${test.exclude.pattern}</exclude>
          </excludes>
	  <argLine>-Xmx${test.maxHeapSize} ${jvm.opts} -Dfile.encoding=UTF-8 -Dorg.geotools.test.extensive=${extensive.tests} -Dorg.geotools.test.interactive=${interactive.tests} -Dorg.geotools.image.test.skip=${skip.image.tests} -Dorg.geotools.image.test.interactive=${interactive.image} -Djava.awt.headless=${java.awt.headless} -Dsun.java2d.d3d=${sun.java2d.d3d} -Djava.io.tmpdir="${java.io.tmpdir}" -Djava.library.path="${java.library.path}" ${test.args}  -XX:+TieredCompilation -XX:TieredStopAtLevel=1 -XX:+IgnoreUnrecognizedVMOptions -Djava.util.logging.config.file="${geotoolsBaseDir}"/${logging-profile}.properties --illegal-access=debug</argLine>
          <!-- Ignores test failure only if we are generating a       -->
          <!-- report for publication on the web site. See the        -->
          <!-- profiles section at the beginning of this pom.xml file. -->
          <testFailureIgnore>
            ${allow.test.failure.ignore}
          </testFailureIgnore>

          <!-- The two following options have the opposite value of what we would
               like. They are that way because they don't seem to work as expected
               with Surefire 2.3. TODO: Try again when Surefire 2.4 will be available. -->

          <!-- Option to print summary of test suites or just print the test cases that has errors. -->
          <printSummary>true</printSummary>
          <!-- Redirect the unit test standard output to a file. -->
          <redirectTestOutputToFile>false</redirectTestOutputToFile>
          <forkMode>${test.forkMode}</forkMode>
        </configuration>
      </plugin>

      <!-- ======================================================= -->
      <!--     JAR packaging.                                      -->
      <!-- ======================================================= -->
      <plugin>
        <groupId>org.apache.maven.plugins</groupId>
        <artifactId>maven-jar-plugin</artifactId>
        <version>3.1.0</version>
        <configuration>
          <archive>
            <manifest>
              <addClasspath>true</addClasspath>
            </manifest>
            <manifestEntries>
              <Project-Version>${project.version}</Project-Version>
              <Git-Revision>${build.commit.id}</Git-Revision>
              <Build-Timestamp>${build.timestamp}</Build-Timestamp>
              <Automatic-Module-Name>${moduleIdentifier}</Automatic-Module-Name>
            </manifestEntries>
          </archive>
        </configuration>
      </plugin>

      <!-- ======================================================= -->
      <!--     Source packaging.                                      -->
      <!-- ======================================================= -->
      <plugin>
        <groupId>org.apache.maven.plugins</groupId>
        <artifactId>maven-source-plugin</artifactId>
        <version>3.0.1</version>
        <inherited>true</inherited>
        <configuration>
          <attach>true</attach>
        </configuration>
        <executions>
          <execution>
            <id>attach-sources</id>
            <goals>
              <goal>jar</goal>
            </goals>
          </execution>
        </executions>
      </plugin>

      <!-- ======================================================= -->
      <!--     Git revision info.                                  -->
      <!-- ======================================================= -->
      <plugin>
        <groupId>pl.project13.maven</groupId>
        <artifactId>git-commit-id-plugin</artifactId>
        <version>2.2.5</version>
        <executions>
          <execution>
            <goals>
              <goal>revision</goal>
            </goals>
          </execution>
        </executions>
        <configuration>
          <prefix>build</prefix>
          <failOnNoGitDirectory>false</failOnNoGitDirectory>
          <!-- needed for filtering with VERSION.txt -->
          <skipPoms>false</skipPoms>
          <verbose>false</verbose>
          <gitDescribe>
            <!-- the git describe step is expensive, we don't need it -->
            <skip>true</skip>
          </gitDescribe>
          <injectAllReactorProjects>true</injectAllReactorProjects>
          <runOnlyOnce>${git.commit.runOnlyOnce}</runOnlyOnce>
          <!--
          In order to use native git (3+ times faster) add the following in ~/.m2/settings.xml
          <profiles>
            <profile>
              <id>gitNative</id>
              <properties>
                <git.commit.useNative>true</git.commit.useNative>
              </properties>
            </profile>
          <profiles>
          <activeProfiles>
            <activeProfile>gitNative</activeProfile>
          </activeProfiles>
          -->
          <useNativeGit>${git.commit.useNative}</useNativeGit>
        </configuration>
      </plugin>
      
      <!-- ======================================================= -->
      <!--     Javadoc generation.                                 -->
      <!--                                                         -->
      <!--     Notes:                                              -->
      <!--       Do NOT link source code, because it duplicates    -->
      <!--       jxr-maven-plugin.                                 -->
      <!--                                                         -->
      <!--       <sourcepath/> and <subpackages/> elements do not  -->
      <!--       seem to work with aggregated javadoc.             -->
      <!--                                                         -->
      <!-- ======================================================= -->
      <plugin>
        <groupId>org.apache.maven.plugins</groupId>
        <artifactId>maven-javadoc-plugin</artifactId>

        <configuration>
          <source>1.8</source>
            <!-- Specifies whether or not the version text is included.-->
          <version>false</version>
            <!-- Omit qualifying package name before class names in output.-->
          <noqualifier>all</noqualifier>
            <!-- Shuts off non-error and non-warning messages.-->
          <quiet>true</quiet>
            <!-- The maximum Java heap size to be used to run javadoc. -->
          <maxmemory>${javadoc.maxHeapSize}</maxmemory>
            <!-- Specifies the encoding name of the source files.-->
          <encoding>UTF-8</encoding>
            <!-- Set an additional parameter for the command line. -->
          <additionalparam>-keywords -Xdoclint:none</additionalparam>
          <additionalJOption>-Xdoclint:none</additionalJOption>

          <breakiterator>true</breakiterator>
          <excludePackageNames>
            org.geotools.resources:org.geotools.maven:com:net.opengis:org.w3:javax:it.geosolutions
          </excludePackageNames>

          <!-- Enables the Javadoc tool to interpret a simple, one-argument -->
          <!-- custom block tag tagname in doc comments. Note: <placement/> -->
          <!-- should be a combination of the letters Xaoptcmf.             -->
          <tags>
            <tag>
              <name>todo</name>
              <placement>a</placement>
              <head>TODO:</head>
            </tag>
            <tag>
              <name>todo:</name>
              <placement>a</placement>
              <head>TODO:</head>
            </tag>
            <tag>
              <name>TODO</name>
              <placement>a</placement>
              <head>TODO:</head>
            </tag>
            <tag>
              <name>task</name>
              <placement>tfmc</placement>
              <head>TODO:</head>
            </tag>
            <tag>
              <name>revisit</name>
              <placement>tfmc</placement>
              <head>TODO:</head>
            </tag>
            <tag>
              <name>generated</name>
              <placement>Xt</placement>
              <head>Generated</head>
            </tag>
            <tag>
              <name>UML</name>
              <placement>a</placement>
              <head>UML:</head>
            </tag>
            <tag>
              <name>uml.property</name>
              <placement>a</placement>
              <head>UML property:</head>
            </tag>
            <tag>
              <name>generated</name>
              <placement>X</placement>
            </tag>
          </tags>

          <!-- Creates links to existing javadoc-generated         -->
          <!-- documentation of external referenced classes.       -->
          <links>
            <link>http://docs.oracle.com/javase/8/docs/api/</link>
            <link>https://javaee.github.io/javaee-spec/javadocs/</link>
            <link>https://locationtech.github.io/jts/javadoc/</link>
          </links>

          <!-- Separates packages on the overview page into the    -->
          <!-- groups  specified.                                  -->
          <groups>
            <group>
              <title>Spatial Referencing by Coordinates</title>
              <packages>
                org.geotools.referencing*:org.geotools.parameter*:org.geotools.axis*
              </packages>
            </group>
            <group>
              <title>Geometries</title>
              <packages>
                org.geotools.geometry*:org.geotools.topology*:org.geotools.measure*
              </packages>
            </group>
            <group>
              <title>Images and Grid Coverage</title>
              <packages>
                org.geotools.coverage*:org.geotools.gce*:org.geotools.image*
              </packages>
            </group>
            <group>
              <title>Features, Filters and Styling</title>
              <packages>
                org.geotools.feature*:org.geotools.filter*:org.geotools.styling*
              </packages>
            </group>
            <group>
              <title>Data stores</title>
              <packages>org.geotools.data*</packages>
            </group>
            <group>
              <title>XML and derivatives (GML, SVG)</title>
              <packages>
                org.geotools.xsd*:org.geotools.gml*:org.geotools.svg*
              </packages>
            </group>
            <group>
              <title>Catalog Services</title>
              <packages>org.geotools.catalog*</packages>
            </group>
            <group>
              <title>Meta Data</title>
              <packages>org.geotools.metadata*</packages>
            </group>
            <group>
              <title>Graphs and validation</title>
              <packages>org.geotools.graph*:org.geotools.validation*</packages>
            </group>
            <group>
              <title>Renderer and Display Objects</title>
              <packages>
                org.geotools.display*:org.geotools.renderer*:org.geotools.renderer.shape*:org.geotools.map*
              </packages>
            </group>
            <group>
              <title>Graphic User Interfaces</title>
              <packages>org.geotools.gui*</packages>
            </group>
            <group>
              <title>Miscellaneous utilities</title>
              <packages>
                org.geotools.factory*:org.geotools.io*:org.geotools.util*:org.geotools.math*:org.geotools.nature*:org.geotools.event*:org.geotools.index*
              </packages>
            </group>
          </groups>
        </configuration>
      </plugin>
      <plugin>
        <groupId>com.coveo</groupId>
            <artifactId>fmt-maven-plugin</artifactId>
            <configuration>
                <verbose>false</verbose>
                <filesNamePattern>.*\.java</filesNamePattern>
                <skip>${fmt.skip}</skip>
                <style>aosp</style>
            </configuration>
            <executions>
                <execution>
                    <goals>
                        <goal>${fmt.action}</goal>
                    </goals>
                </execution>
            </executions>
      </plugin>
    </plugins>
  </build>


  <reporting>
   <plugins>
      <!-- ======================================================= -->
      <!--     Web site generation.                                -->
      <!-- ======================================================= -->
      <plugin>
        <groupId>org.apache.maven.plugins</groupId>
        <artifactId>maven-site-plugin</artifactId>
        <version>2.0</version>
      </plugin>

      <!-- ======================================================= -->
      <!--     Javadoc generation.                                 -->
      <!--                                                         -->
      <!--     Notes:                                              -->
      <!--       Do NOT link source code, because it duplicates    -->
      <!--       jxr-maven-plugin.                                 -->
      <!--                                                         -->
      <!--       <sourcepath/> and <subpackages/> elements do not  -->
      <!--       seem to work with aggregated javadoc.             -->
      <!--                                                         -->
      <!-- ======================================================= -->
      <plugin>
        <groupId>org.apache.maven.plugins</groupId>
        <artifactId>maven-javadoc-plugin</artifactId>
        <version>${maven.javadoc.plugin.version}</version>

        <configuration>
          <source>1.8</source>
            <!-- Specifies whether or not the version text is included.-->
          <version>false</version>
            <!-- Omit qualifying package name before class names in output.-->
          <noqualifier>all</noqualifier>
            <!-- Shuts off non-error and non-warning messages.-->
          <quiet>true</quiet>
            <!-- The maximum Java heap size to be used to run javadoc. -->
          <maxmemory>${javadoc.maxHeapSize}</maxmemory>
            <!-- Specifies the encoding name of the source files.-->
          <encoding>UTF-8</encoding>
            <!-- Set an additional parameter for the command line. -->
          <additionalparam>-keywords</additionalparam>
          <breakiterator>true</breakiterator>
          <excludePackageNames>
            org.geotools.resources:org.geotools.maven:com:net.opengis:org.w3:javax:it.geosolutions
          </excludePackageNames>

          <!-- Enables the Javadoc tool to interpret a simple, one-argument -->
          <!-- custom block tag tagname in doc comments. Note: <placement/> -->
          <!-- should be a combination of the letters Xaoptcmf.             -->
          <tags>
            <tag>
              <name>todo</name>
              <placement>a</placement>
              <head>TODO:</head>
            </tag>
            <tag>
              <name>todo:</name>
              <placement>a</placement>
              <head>TODO:</head>
            </tag>
            <tag>
              <name>TODO</name>
              <placement>a</placement>
              <head>TODO:</head>
            </tag>
            <tag>
              <name>task</name>
              <placement>tfmc</placement>
              <head>TODO:</head>
            </tag>
            <tag>
              <name>revisit</name>
              <placement>tfmc</placement>
              <head>TODO:</head>
            </tag>
            <tag>
              <name>generated</name>
              <placement>Xt</placement>
              <head>Generated</head>
            </tag>
            <tag>
              <name>UML</name>
              <placement>a</placement>
              <head>UML:</head>
            </tag>
            <tag>
              <name>uml.property</name>
              <placement>a</placement>
              <head>UML property:</head>
            </tag>
            <tag>
              <name>generated</name>
              <placement>X</placement>
            </tag>
          </tags>

          <!-- Creates links to existing javadoc-generated         -->
          <!-- documentation of external referenced classes.       -->
          <links>
            <link>http://docs.oracle.com/javase/8/docs/api/</link>
            <link>https://javaee.github.io/javaee-spec/javadocs/</link>
            <link>https://locationtech.github.io/jts/javadoc/</link>
          </links>
        </configuration>
      </plugin>
    
      <!-- ======================================================= -->
      <!--     Reports configuration for the web site.             -->
      <!-- ======================================================= -->
      <plugin>
        <groupId>org.apache.maven.plugins</groupId>
        <artifactId>maven-project-info-reports-plugin</artifactId>
        <version>2.7</version>
        <reportSets>
          <reportSet>
            <reports>
              <report>index</report>
              <report>dependencies</report>
              <report>scm</report>
              <report>plugins</report>
              <report>summary</report>
            </reports>
          </reportSet>
        </reportSets>
        <configuration>
          <!-- Avoid the dependency plugin to download again all jars
               from repositories just to report the following information -->
          <dependencyDetailsEnabled>false</dependencyDetailsEnabled>
          <dependencyLocationsEnabled>false</dependencyLocationsEnabled>
        </configuration>
      </plugin>

      <!-- ======================================================= -->
      <!-- HTML based, cross-reference version of Java source code -->
      <!-- ======================================================= -->
      <plugin>
        <groupId>org.apache.maven.plugins</groupId>
        <artifactId>maven-jxr-plugin</artifactId>
        <version>2.3</version>
        <reportSets>
          <reportSet>
            <reports>
              <!-- generate just the plain jxr output, avoid the tests one -->
              <report>jxr</report>
            </reports>
          </reportSet>
        </reportSets>
      </plugin>

      <!-- ======================================================= -->
      <!-- Code coverage report                                    -->
      <!-- ======================================================= -->
      <plugin>
        <groupId>org.jacoco</groupId>
        <artifactId>jacoco-maven-plugin</artifactId>
        <version>${maven.jacoco.plugin.version}</version>
      </plugin>

      <!-- ======================================================= -->
      <!-- Static analysis of code in search of common bugs        -->
      <!-- ======================================================= -->
      <plugin>
        <groupId>org.codehaus.mojo</groupId>
        <artifactId>findbugs-maven-plugin</artifactId>
        <version>3.0.5</version>
      </plugin>
    </plugins>
  </reporting>

  <distributionManagement>
    <repository>
      <id>nexus</id>
      <name>OSGeo Release Repository</name>
      <url>https://repo.osgeo.org/repository/geotools-releases/</url>
      <uniqueVersion>false</uniqueVersion>
    </repository>
    <snapshotRepository>
      <id>nexus</id>
      <uniqueVersion>false</uniqueVersion>
      <name>OSGeo Snapshot Repository</name>
      <url>https://repo.osgeo.org/repository/geotools-snapshots/</url>
    </snapshotRepository>
  </distributionManagement>

  <!-- ================================================================== -->
  <!--     Repositories. This is where Maven looks for dependencies. The  -->
  <!--     Maven repository is implicit and doesn't need to be specified. -->
  <!-- ================================================================== -->
  <repositories>

    <!-- Maven Central is assumed -->
  
    <repository>
      <id>osgeo</id>
      <name>OSGeo Nexus Release Repository</name>
      <url>https://repo.osgeo.org/repository/release/</url>
      <!-- contains release (including third-party-dependences)                            -->
      <!-- ucar (https://artifacts.unidata.ucar.edu/content/repositories/unidata-releases) -->
      <!-- geosolutions (http://maven.geo-solutions.it/)                                   -->
      <snapshots><enabled>false</enabled></snapshots>
      <releases><enabled>true</enabled></releases>
    </repository>

    <repository>
      <id>osgeo-snapshot</id>
      <name>OSGeo Nexus Snapshot Repository</name>
      <url>https://repo.osgeo.org/repository/snapshot/</url>
      <snapshots><enabled>true</enabled></snapshots>
      <releases><enabled>false</enabled></releases>
    </repository>

  </repositories>

  <!-- =========================================================== -->
  <!--     Plugin repositories.                                    -->
  <!--     This is where Maven looks for plugin dependencies.      -->
  <!-- =========================================================== -->
  <pluginRepositories>

    <!-- Maven Central is assumed -->

    <pluginRepository>
      <id>osgeo</id>
      <name>OSGeo Nexus Maven Repository</name>
      <url>https://repo.osgeo.org/repository/release/</url>
      <snapshots><enabled>false</enabled></snapshots>
      <releases><enabled>true</enabled></releases>
    </pluginRepository> 

    <pluginRepository>
      <id>osgeo-snapshot</id>
      <name>OSGeo Nexus Maven Repository</name>
      <url>https://repo.osgeo.org/repository/snapshot/</url>
      <snapshots><enabled>true</enabled></snapshots>
      <releases><enabled>false</enabled></releases>
    </pluginRepository> 
    
  </pluginRepositories>


  <!-- =========================================================== -->
  <!--     Modules for the build in approximate dependency order   -->
  <!-- =========================================================== -->
  <modules>
    <module>build</module>
    <module>modules</module>
  </modules>
</project><|MERGE_RESOLUTION|>--- conflicted
+++ resolved
@@ -124,13 +124,8 @@
     <pmd.version>6.20.0</pmd.version>
     <checkstyle.skip>false</checkstyle.skip>
     <qa>false</qa>
-<<<<<<< HEAD
-    <jackson2.version>2.9.7</jackson2.version>
+    <jackson2.version>2.10.1</jackson2.version>
     <lint>deprecation,unchecked</lint>
-=======
-    <jackson2.version>2.10.1</jackson2.version>
-    <lint>deprecation</lint>
->>>>>>> 69c7d9ae
   </properties>
 
   <!-- Profiles set on the command-line overwrite default properties. -->
