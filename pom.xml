--- conflicted
+++ resolved
@@ -94,11 +94,7 @@
     <test.args></test.args>
     <src.output>${basedir}/target</src.output>
     <imageio.ext.version>1.1.24</imageio.ext.version>
-<<<<<<< HEAD
-    <jaiext.version>1.0.23</jaiext.version>
-=======
     <jaiext.version>1.0.24</jaiext.version>
->>>>>>> 9e2fb254
     <netcdf.version>4.6.6</netcdf.version>
     <jt.version>1.4.0</jt.version>
     <java.awt.headless>true</java.awt.headless>
